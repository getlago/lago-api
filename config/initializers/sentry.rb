--- conflicted
+++ resolved
@@ -5,11 +5,7 @@
     config.dsn = ENV['SENTRY_DSN']
     config.release = Utils::VersionService.new.version.version.number
     config.breadcrumbs_logger = %i[active_support_logger http_logger]
-<<<<<<< HEAD
     config.traces_sample_rate = ENV['SENTRY_TRACES_SAMPLE_RATE'].to_f || 0
-=======
-    config.traces_sample_rate = 0
     config.environment = ENV['SENTRY_ENVIRONMENT'] || Rails.env
->>>>>>> 2676f8b4
   end
 end