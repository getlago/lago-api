en:
  money:
    format: '%u%n'
    decimal_mark: '.'
    thousands_separator: ','
  date:
    formats:
      default: '%b %d, %Y'
  activerecord:
    errors:
      messages:
        blank: value_is_mandatory
        country_code_invalid: not_a_valid_country_code
        language_code_invalid: not_a_valid_language_code
        invalid_email_format: invalid_email_format
        inclusion: value_is_invalid
        invalid_date_range: invalid_date_range
        required: relation_must_exist
        taken: value_already_exist
        url_invalid: url_is_invalid
        greater_than_or_equal_to: value_is_out_of_range
        less_than_or_equal_to: value_is_out_of_range
        greater_than: value_is_out_of_range
        missing_graduated_ranges: missing_graduated_ranges
        missing_volume_ranges: missing_volume_ranges
        invalid_aggregation_type_or_charge_model: invalid_aggregation_type_or_charge_model
        invalid_amount: invalid_amount
        invalid_flat_amount: invalid_flat_amount
        invalid_per_unit_amount: invalid_per_unit_amount
        invalid_graduated_ranges: invalid_graduated_ranges
        invalid_volume_ranges: invalid_volume_ranges
        invalid_free_units: invalid_free_units
        invalid_package_size: invalid_package_size
        invalid_rate: invalid_rate
        invalid_date: invalid_date
        invalid_fixed_amount: invalid_fixed_amount
        invalid_free_units_per_events: invalid_free_units_per_events
        invalid_free_units_per_total_aggregation: invalid_free_units_per_total_aggregation
        invalid_content_type: invalid_content_type
        invalid_size: invalid_size
<<<<<<< HEAD
        not_compatible_with_aggregation_type: not_compatible_with_aggregation_type
=======
        invalid_timezone: invalid_timezone
>>>>>>> feed4175
        not_compatible_with_pay_in_advance: not_compatible_with_pay_in_advance
        value_already_exists: value_already_exists
        too_long: value_is_too_long
        values_not_all_present: values_not_all_present
        unsupported_value: unsupported_value<|MERGE_RESOLUTION|>--- conflicted
+++ resolved
@@ -38,11 +38,8 @@
         invalid_free_units_per_total_aggregation: invalid_free_units_per_total_aggregation
         invalid_content_type: invalid_content_type
         invalid_size: invalid_size
-<<<<<<< HEAD
         not_compatible_with_aggregation_type: not_compatible_with_aggregation_type
-=======
         invalid_timezone: invalid_timezone
->>>>>>> feed4175
         not_compatible_with_pay_in_advance: not_compatible_with_pay_in_advance
         value_already_exists: value_already_exists
         too_long: value_is_too_long
