# frozen_string_literal: true

require 'sidekiq/web'

Rails.application.routes.draw do
  mount Sidekiq::Web => '/sidekiq' if ENV['LAGO_SIDEKIQ_WEB']

  if Rails.env.development?
    mount GraphiQL::Rails::Engine, at: '/graphiql', graphql_path: '/graphql'
  end

  post '/graphql', to: 'graphql#execute'

  # Health Check status
  get '/health', to: 'application#health'

  namespace :api do
    namespace :v1 do
      resources :customers, only: %i[create]

      resources :subscriptions, only: %i[create]
      delete '/subscriptions', to: 'subscriptions#terminate', as: :terminate

      resources :add_ons, param: :code
      resources :billable_metrics, param: :code
      resources :coupons, param: :code
      resources :events, only: %i[create show]
      resources :applied_coupons, only: %i[create]
      resources :applied_add_ons, only: %i[create]
<<<<<<< HEAD
      resources :invoices, only: %i[update]
      resources :plans, param: :code
=======
      resources :invoices, only: %i[update show index]

      put '/organizations', to: 'organizations#update'
>>>>>>> e14226d0

      resources :webhooks, only: %i[] do
        get :public_key, on: :collection
      end
    end
  end

  resources :webhooks, only: [] do
    post 'stripe/:organization_id', to: 'webhooks#stripe', on: :collection, as: :stripe
  end
end<|MERGE_RESOLUTION|>--- conflicted
+++ resolved
@@ -27,14 +27,10 @@
       resources :events, only: %i[create show]
       resources :applied_coupons, only: %i[create]
       resources :applied_add_ons, only: %i[create]
-<<<<<<< HEAD
-      resources :invoices, only: %i[update]
+      resources :invoices, only: %i[update show index]
       resources :plans, param: :code
-=======
-      resources :invoices, only: %i[update show index]
 
       put '/organizations', to: 'organizations#update'
->>>>>>> e14226d0
 
       resources :webhooks, only: %i[] do
         get :public_key, on: :collection
