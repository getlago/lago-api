--- conflicted
+++ resolved
@@ -35,12 +35,9 @@
       resources :applied_add_ons, only: %i[create]
       resources :invoices, only: %i[update show index] do
         post :download, on: :member
-<<<<<<< HEAD
         post :retry_payment, on: :member
-=======
         put :refresh, on: :member
         put :finalize, on: :member
->>>>>>> 68d778af
       end
       resources :plans, param: :code
       resources :wallet_transactions, only: :create
