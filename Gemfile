--- conflicted
+++ resolved
@@ -125,10 +125,9 @@
   gem 'ruby-lsp-rails', require: false
 end
 
-<<<<<<< HEAD
-gem "grpc", "~> 1.63"
-gem "grpc-tools", "~> 1.63"
-=======
 gem "packs-rails"
 gem "packwerk", "~> 3.2"
->>>>>>> 9c931818
+
+# gRPC
+gem "grpc", "~> 1.63"
+gem "grpc-tools", "~> 1.63"