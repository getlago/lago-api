# This file is auto-generated from the current state of the database. Instead
# of editing this file, please use the migrations feature of Active Record to
# incrementally modify your database, and then regenerate this schema definition.
#
# This file is the source Rails uses to define your schema when running `bin/rails
# db:schema:load`. When creating a new database, `bin/rails db:schema:load` tends to
# be faster and is potentially less error prone than running all of your
# migrations from scratch. Old migrations may fail to apply correctly if those
# migrations use external dependencies or application code.
#
# It's strongly recommended that you check this file into your version control system.

ActiveRecord::Schema[7.0].define(version: 2023_02_03_132157) do
  # These are extensions that must be enabled in order to support this database
  enable_extension "pgcrypto"
  enable_extension "plpgsql"
  enable_extension "unaccent"

  create_table "active_storage_attachments", id: :uuid, default: -> { "gen_random_uuid()" }, force: :cascade do |t|
    t.string "name", null: false
    t.string "record_type", null: false
    t.uuid "blob_id", null: false
    t.datetime "created_at", null: false
    t.uuid "record_id"
    t.index ["blob_id"], name: "index_active_storage_attachments_on_blob_id"
  end

  create_table "active_storage_blobs", id: :uuid, default: -> { "gen_random_uuid()" }, force: :cascade do |t|
    t.string "key", null: false
    t.string "filename", null: false
    t.string "content_type"
    t.text "metadata"
    t.string "service_name", null: false
    t.bigint "byte_size", null: false
    t.string "checksum"
    t.datetime "created_at", null: false
    t.index ["key"], name: "index_active_storage_blobs_on_key", unique: true
  end

  create_table "active_storage_variant_records", id: :uuid, default: -> { "gen_random_uuid()" }, force: :cascade do |t|
    t.uuid "blob_id", null: false
    t.string "variation_digest", null: false
    t.index ["blob_id", "variation_digest"], name: "index_active_storage_variant_records_uniqueness", unique: true
  end

  create_table "add_ons", id: :uuid, default: -> { "gen_random_uuid()" }, force: :cascade do |t|
    t.uuid "organization_id", null: false
    t.string "name", null: false
    t.string "code", null: false
    t.string "description"
    t.bigint "amount_cents", null: false
    t.string "amount_currency", null: false
    t.datetime "created_at", null: false
    t.datetime "updated_at", null: false
    t.datetime "deleted_at"
    t.index ["deleted_at"], name: "index_add_ons_on_deleted_at"
    t.index ["organization_id", "code"], name: "index_add_ons_on_organization_id_and_code", unique: true, where: "(deleted_at IS NULL)"
    t.index ["organization_id"], name: "index_add_ons_on_organization_id"
  end

  create_table "applied_add_ons", id: :uuid, default: -> { "gen_random_uuid()" }, force: :cascade do |t|
    t.uuid "add_on_id", null: false
    t.uuid "customer_id", null: false
    t.bigint "amount_cents", null: false
    t.string "amount_currency", null: false
    t.datetime "created_at", null: false
    t.datetime "updated_at", null: false
    t.index ["add_on_id", "customer_id"], name: "index_applied_add_ons_on_add_on_id_and_customer_id"
    t.index ["add_on_id"], name: "index_applied_add_ons_on_add_on_id"
    t.index ["customer_id"], name: "index_applied_add_ons_on_customer_id"
  end

  create_table "applied_coupons", id: :uuid, default: -> { "gen_random_uuid()" }, force: :cascade do |t|
    t.uuid "coupon_id", null: false
    t.uuid "customer_id", null: false
    t.integer "status", default: 0, null: false
    t.bigint "amount_cents"
    t.string "amount_currency"
    t.datetime "created_at", null: false
    t.datetime "updated_at", null: false
    t.datetime "terminated_at", precision: nil
    t.decimal "percentage_rate", precision: 10, scale: 5
    t.integer "frequency", default: 0, null: false
    t.integer "frequency_duration"
    t.integer "frequency_duration_remaining"
    t.index ["coupon_id"], name: "index_applied_coupons_on_coupon_id"
    t.index ["customer_id"], name: "index_applied_coupons_on_customer_id"
  end

  create_table "billable_metrics", id: :uuid, default: -> { "gen_random_uuid()" }, force: :cascade do |t|
    t.uuid "organization_id", null: false
    t.string "name", null: false
    t.string "code", null: false
    t.string "description"
    t.jsonb "properties", default: {}
    t.integer "aggregation_type", null: false
    t.datetime "created_at", null: false
    t.datetime "updated_at", null: false
    t.string "field_name"
    t.datetime "deleted_at"
    t.index ["deleted_at"], name: "index_billable_metrics_on_deleted_at"
    t.index ["organization_id", "code"], name: "index_billable_metrics_on_organization_id_and_code", unique: true, where: "(deleted_at IS NULL)"
    t.index ["organization_id"], name: "index_billable_metrics_on_organization_id"
  end

  create_table "charges", id: :uuid, default: -> { "gen_random_uuid()" }, force: :cascade do |t|
    t.uuid "billable_metric_id"
    t.datetime "created_at", null: false
    t.datetime "updated_at", null: false
    t.uuid "plan_id"
    t.string "amount_currency"
    t.integer "charge_model", default: 0, null: false
    t.jsonb "properties", default: "{}", null: false
    t.datetime "deleted_at"
    t.index ["billable_metric_id"], name: "index_charges_on_billable_metric_id"
    t.index ["deleted_at"], name: "index_charges_on_deleted_at"
    t.index ["plan_id"], name: "index_charges_on_plan_id"
  end

  create_table "coupon_plans", id: :uuid, default: -> { "gen_random_uuid()" }, force: :cascade do |t|
    t.uuid "coupon_id", null: false
    t.uuid "plan_id", null: false
    t.datetime "created_at", null: false
    t.datetime "updated_at", null: false
<<<<<<< HEAD
    t.index ["coupon_id"], name: "index_coupon_plans_on_coupon_id"
=======
    t.datetime "deleted_at"
    t.index ["coupon_id"], name: "index_coupon_plans_on_coupon_id"
    t.index ["deleted_at"], name: "index_coupon_plans_on_deleted_at"
>>>>>>> 4e0e5094
    t.index ["plan_id"], name: "index_coupon_plans_on_plan_id"
  end

  create_table "coupons", id: :uuid, default: -> { "gen_random_uuid()" }, force: :cascade do |t|
    t.uuid "organization_id", null: false
    t.string "name", null: false
    t.string "code"
    t.integer "status", default: 0, null: false
    t.datetime "terminated_at"
    t.bigint "amount_cents"
    t.string "amount_currency"
    t.integer "expiration", null: false
    t.datetime "created_at", null: false
    t.datetime "updated_at", null: false
    t.integer "coupon_type", default: 0, null: false
    t.decimal "percentage_rate", precision: 10, scale: 5
    t.integer "frequency", default: 0, null: false
    t.integer "frequency_duration"
    t.datetime "expiration_at"
    t.boolean "reusable", default: true, null: false
    t.boolean "limited_plans", default: false, null: false
<<<<<<< HEAD
    t.index ["organization_id", "code"], name: "index_coupons_on_organization_id_and_code", unique: true, where: "(code IS NOT NULL)"
=======
    t.datetime "deleted_at"
    t.index ["deleted_at"], name: "index_coupons_on_deleted_at"
    t.index ["organization_id", "code"], name: "index_coupons_on_organization_id_and_code", unique: true, where: "(deleted_at IS NULL)"
>>>>>>> 4e0e5094
    t.index ["organization_id"], name: "index_coupons_on_organization_id"
  end

  create_table "credit_note_items", id: :uuid, default: -> { "gen_random_uuid()" }, force: :cascade do |t|
    t.uuid "credit_note_id", null: false
    t.uuid "fee_id"
    t.bigint "amount_cents", default: 0, null: false
    t.string "amount_currency", null: false
    t.datetime "created_at", null: false
    t.datetime "updated_at", null: false
    t.index ["credit_note_id"], name: "index_credit_note_items_on_credit_note_id"
    t.index ["fee_id"], name: "index_credit_note_items_on_fee_id"
  end

  create_table "credit_notes", id: :uuid, default: -> { "gen_random_uuid()" }, force: :cascade do |t|
    t.uuid "customer_id", null: false
    t.uuid "invoice_id", null: false
    t.integer "sequential_id", null: false
    t.string "number", null: false
    t.bigint "credit_amount_cents", default: 0, null: false
    t.string "credit_amount_currency", null: false
    t.integer "credit_status"
    t.bigint "balance_amount_cents", default: 0, null: false
    t.string "balance_amount_currency", default: "0", null: false
    t.integer "reason", null: false
    t.string "file"
    t.datetime "created_at", null: false
    t.datetime "updated_at", null: false
    t.bigint "total_amount_cents", default: 0, null: false
    t.string "total_amount_currency", null: false
    t.bigint "refund_amount_cents", default: 0, null: false
    t.string "refund_amount_currency"
    t.integer "refund_status"
    t.datetime "voided_at"
    t.text "description"
    t.bigint "credit_vat_amount_cents", default: 0, null: false
    t.string "credit_vat_amount_currency"
    t.bigint "refund_vat_amount_cents", default: 0, null: false
    t.string "refund_vat_amount_currency"
    t.bigint "vat_amount_cents", default: 0, null: false
    t.string "vat_amount_currency"
    t.datetime "refunded_at"
    t.date "issuing_date", null: false
    t.integer "status", default: 1, null: false
    t.index ["customer_id"], name: "index_credit_notes_on_customer_id"
    t.index ["invoice_id"], name: "index_credit_notes_on_invoice_id"
  end

  create_table "credits", force: :cascade do |t|
    t.uuid "invoice_id"
    t.uuid "applied_coupon_id"
    t.bigint "amount_cents", null: false
    t.string "amount_currency", null: false
    t.datetime "created_at", null: false
    t.datetime "updated_at", null: false
    t.uuid "credit_note_id"
    t.index ["applied_coupon_id"], name: "index_credits_on_applied_coupon_id"
    t.index ["credit_note_id"], name: "index_credits_on_credit_note_id"
    t.index ["invoice_id"], name: "index_credits_on_invoice_id"
  end

  create_table "customers", id: :uuid, default: -> { "gen_random_uuid()" }, force: :cascade do |t|
    t.string "external_id", null: false
    t.string "name"
    t.uuid "organization_id", null: false
    t.datetime "created_at", null: false
    t.datetime "updated_at", null: false
    t.string "country"
    t.string "address_line1"
    t.string "address_line2"
    t.string "state"
    t.string "zipcode"
    t.string "email"
    t.string "city"
    t.string "url"
    t.string "phone"
    t.string "logo_url"
    t.string "legal_name"
    t.string "legal_number"
    t.float "vat_rate"
    t.string "payment_provider"
    t.string "slug"
    t.bigint "sequential_id"
    t.string "currency"
    t.integer "invoice_grace_period"
    t.string "timezone"
    t.datetime "deleted_at"
    t.index ["deleted_at"], name: "index_customers_on_deleted_at"
    t.index ["external_id", "organization_id"], name: "index_customers_on_external_id_and_organization_id", unique: true, where: "(deleted_at IS NULL)"
    t.index ["organization_id"], name: "index_customers_on_organization_id"
    t.check_constraint "invoice_grace_period >= 0", name: "check_customers_on_invoice_grace_period"
  end

  create_table "events", id: :uuid, default: -> { "gen_random_uuid()" }, force: :cascade do |t|
    t.uuid "organization_id", null: false
    t.uuid "customer_id", null: false
    t.string "transaction_id", null: false
    t.string "code", null: false
    t.jsonb "properties", default: {}, null: false
    t.datetime "timestamp", precision: nil
    t.datetime "created_at", null: false
    t.datetime "updated_at", null: false
    t.jsonb "metadata", default: {}, null: false
    t.uuid "subscription_id"
    t.datetime "deleted_at"
    t.index ["customer_id"], name: "index_events_on_customer_id"
    t.index ["deleted_at"], name: "index_events_on_deleted_at"
    t.index ["organization_id", "code"], name: "index_events_on_organization_id_and_code"
    t.index ["organization_id"], name: "index_events_on_organization_id"
    t.index ["subscription_id", "code"], name: "index_events_on_subscription_id_and_code"
    t.index ["subscription_id", "transaction_id"], name: "index_events_on_subscription_id_and_transaction_id", unique: true
    t.index ["subscription_id"], name: "index_events_on_subscription_id"
  end

  create_table "fees", id: :uuid, default: -> { "gen_random_uuid()" }, force: :cascade do |t|
    t.uuid "invoice_id"
    t.uuid "charge_id"
    t.uuid "subscription_id"
    t.bigint "amount_cents", null: false
    t.string "amount_currency", null: false
    t.bigint "vat_amount_cents", null: false
    t.string "vat_amount_currency", null: false
    t.float "vat_rate"
    t.datetime "created_at", null: false
    t.datetime "updated_at", null: false
    t.decimal "units", default: "0.0", null: false
    t.uuid "applied_add_on_id"
    t.jsonb "properties", default: {}, null: false
    t.integer "fee_type"
    t.string "invoiceable_type"
    t.uuid "invoiceable_id"
    t.integer "events_count"
    t.uuid "group_id"
    t.index ["applied_add_on_id"], name: "index_fees_on_applied_add_on_id"
    t.index ["charge_id"], name: "index_fees_on_charge_id"
    t.index ["group_id"], name: "index_fees_on_group_id"
    t.index ["invoice_id"], name: "index_fees_on_invoice_id"
    t.index ["invoiceable_type", "invoiceable_id"], name: "index_fees_on_invoiceable"
    t.index ["subscription_id"], name: "index_fees_on_subscription_id"
  end

  create_table "group_properties", id: :uuid, default: -> { "gen_random_uuid()" }, force: :cascade do |t|
    t.uuid "charge_id", null: false
    t.uuid "group_id", null: false
    t.jsonb "values", default: {}, null: false
    t.datetime "created_at", null: false
    t.datetime "updated_at", null: false
    t.datetime "deleted_at"
    t.index ["charge_id"], name: "index_group_properties_on_charge_id"
    t.index ["deleted_at"], name: "index_group_properties_on_deleted_at"
    t.index ["group_id"], name: "index_group_properties_on_group_id"
  end

  create_table "groups", id: :uuid, default: -> { "gen_random_uuid()" }, force: :cascade do |t|
    t.uuid "billable_metric_id", null: false
    t.uuid "parent_group_id"
    t.string "key", null: false
    t.string "value", null: false
    t.integer "status", default: 0, null: false
    t.datetime "created_at", null: false
    t.datetime "updated_at", null: false
    t.datetime "deleted_at"
    t.index ["billable_metric_id"], name: "index_groups_on_billable_metric_id"
    t.index ["deleted_at"], name: "index_groups_on_deleted_at"
    t.index ["parent_group_id"], name: "index_groups_on_parent_group_id"
  end

  create_table "invites", id: :uuid, default: -> { "gen_random_uuid()" }, force: :cascade do |t|
    t.uuid "organization_id", null: false
    t.uuid "membership_id"
    t.string "email", null: false
    t.string "token", null: false
    t.integer "status", default: 0, null: false
    t.datetime "accepted_at"
    t.datetime "revoked_at"
    t.datetime "created_at", null: false
    t.datetime "updated_at", null: false
    t.index ["membership_id"], name: "index_invites_on_membership_id"
    t.index ["organization_id"], name: "index_invites_on_organization_id"
    t.index ["token"], name: "index_invites_on_token", unique: true
  end

  create_table "invoice_subscriptions", id: :uuid, default: -> { "gen_random_uuid()" }, force: :cascade do |t|
    t.uuid "invoice_id", null: false
    t.uuid "subscription_id", null: false
    t.datetime "created_at", null: false
    t.datetime "updated_at", null: false
    t.jsonb "properties", default: "{}", null: false
    t.boolean "recurring"
    t.index ["invoice_id"], name: "index_invoice_subscriptions_on_invoice_id"
    t.index ["subscription_id"], name: "index_invoice_subscriptions_on_subscription_id"
  end

  create_table "invoices", id: :uuid, default: -> { "gen_random_uuid()" }, force: :cascade do |t|
    t.datetime "created_at", null: false
    t.datetime "updated_at", null: false
    t.date "issuing_date"
    t.bigint "amount_cents", default: 0, null: false
    t.string "amount_currency"
    t.bigint "vat_amount_cents", default: 0, null: false
    t.string "vat_amount_currency"
    t.bigint "total_amount_cents", default: 0, null: false
    t.string "total_amount_currency"
    t.integer "invoice_type", default: 0, null: false
    t.integer "payment_status", default: 0, null: false
    t.string "number", default: "", null: false
    t.integer "sequential_id"
    t.string "file"
    t.uuid "customer_id"
    t.boolean "legacy", default: false, null: false
    t.float "vat_rate"
    t.bigint "credit_amount_cents", default: 0, null: false
    t.string "credit_amount_currency"
    t.integer "status", default: 1, null: false
    t.string "timezone", default: "UTC", null: false
    t.integer "payment_attempts", default: 0, null: false
    t.boolean "ready_for_payment_processing", default: true, null: false
    t.uuid "organization_id", null: false
    t.index ["customer_id"], name: "index_invoices_on_customer_id"
    t.index ["organization_id"], name: "index_invoices_on_organization_id"
  end

  create_table "memberships", id: :uuid, default: -> { "gen_random_uuid()" }, force: :cascade do |t|
    t.uuid "organization_id", null: false
    t.uuid "user_id", null: false
    t.datetime "created_at", null: false
    t.datetime "updated_at", null: false
    t.integer "role", default: 0, null: false
    t.integer "status", default: 0, null: false
    t.datetime "revoked_at"
    t.index ["organization_id"], name: "index_memberships_on_organization_id"
    t.index ["user_id"], name: "index_memberships_on_user_id"
  end

  create_table "organizations", id: :uuid, default: -> { "gen_random_uuid()" }, force: :cascade do |t|
    t.string "name", null: false
    t.datetime "created_at", null: false
    t.datetime "updated_at", null: false
    t.string "api_key"
    t.string "webhook_url"
    t.float "vat_rate", default: 0.0, null: false
    t.string "country"
    t.string "address_line1"
    t.string "address_line2"
    t.string "state"
    t.string "zipcode"
    t.string "email"
    t.string "city"
    t.string "logo"
    t.string "legal_name"
    t.string "legal_number"
    t.text "invoice_footer"
    t.integer "invoice_grace_period", default: 0, null: false
    t.string "timezone", default: "UTC", null: false
    t.index ["api_key"], name: "index_organizations_on_api_key", unique: true
    t.check_constraint "invoice_grace_period >= 0", name: "check_organizations_on_invoice_grace_period"
  end

  create_table "payment_provider_customers", id: :uuid, default: -> { "gen_random_uuid()" }, force: :cascade do |t|
    t.uuid "customer_id", null: false
    t.uuid "payment_provider_id"
    t.string "type", null: false
    t.string "provider_customer_id"
    t.jsonb "settings", default: {}, null: false
    t.datetime "created_at", null: false
    t.datetime "updated_at", null: false
    t.index ["customer_id", "type"], name: "index_payment_provider_customers_on_customer_id_and_type", unique: true
    t.index ["payment_provider_id"], name: "index_payment_provider_customers_on_payment_provider_id"
    t.index ["provider_customer_id"], name: "index_payment_provider_customers_on_provider_customer_id"
  end

  create_table "payment_providers", id: :uuid, default: -> { "gen_random_uuid()" }, force: :cascade do |t|
    t.uuid "organization_id", null: false
    t.string "type", null: false
    t.string "secrets"
    t.jsonb "settings", default: {}, null: false
    t.datetime "created_at", null: false
    t.datetime "updated_at", null: false
    t.index ["organization_id"], name: "index_payment_providers_on_organization_id"
  end

  create_table "payments", id: :uuid, default: -> { "gen_random_uuid()" }, force: :cascade do |t|
    t.uuid "invoice_id", null: false
    t.uuid "payment_provider_id"
    t.uuid "payment_provider_customer_id"
    t.bigint "amount_cents", null: false
    t.string "amount_currency", null: false
    t.string "provider_payment_id", null: false
    t.string "status", null: false
    t.datetime "created_at", null: false
    t.datetime "updated_at", null: false
    t.index ["invoice_id"], name: "index_payments_on_invoice_id"
    t.index ["payment_provider_customer_id"], name: "index_payments_on_payment_provider_customer_id"
    t.index ["payment_provider_id"], name: "index_payments_on_payment_provider_id"
  end

  create_table "persisted_events", id: :uuid, default: -> { "gen_random_uuid()" }, force: :cascade do |t|
    t.uuid "customer_id", null: false
    t.string "external_subscription_id", null: false
    t.string "external_id", null: false
    t.datetime "added_at", null: false
    t.datetime "removed_at"
    t.datetime "created_at", null: false
    t.datetime "updated_at", null: false
    t.uuid "billable_metric_id"
    t.jsonb "properties", default: {}, null: false
    t.datetime "deleted_at"
    t.index ["billable_metric_id"], name: "index_persisted_events_on_billable_metric_id"
    t.index ["customer_id", "external_subscription_id", "billable_metric_id"], name: "index_search_persisted_events"
    t.index ["customer_id"], name: "index_persisted_events_on_customer_id"
    t.index ["deleted_at"], name: "index_persisted_events_on_deleted_at"
    t.index ["external_id"], name: "index_persisted_events_on_external_id"
  end

  create_table "plans", id: :uuid, default: -> { "gen_random_uuid()" }, force: :cascade do |t|
    t.uuid "organization_id", null: false
    t.string "name", null: false
    t.datetime "created_at", null: false
    t.datetime "updated_at", null: false
    t.string "code", null: false
    t.integer "interval", null: false
    t.string "description"
    t.bigint "amount_cents", null: false
    t.string "amount_currency", null: false
    t.float "trial_period"
    t.boolean "pay_in_advance", default: false, null: false
    t.boolean "bill_charges_monthly"
    t.uuid "parent_id"
    t.datetime "deleted_at"
    t.boolean "pending_deletion", default: false, null: false
    t.index ["deleted_at"], name: "index_plans_on_deleted_at"
    t.index ["organization_id", "code"], name: "index_plans_on_organization_id_and_code", unique: true, where: "(deleted_at IS NULL)"
    t.index ["organization_id"], name: "index_plans_on_organization_id"
    t.index ["parent_id"], name: "index_plans_on_parent_id"
  end

  create_table "refunds", id: :uuid, default: -> { "gen_random_uuid()" }, force: :cascade do |t|
    t.uuid "payment_id", null: false
    t.uuid "credit_note_id", null: false
    t.uuid "payment_provider_id", null: false
    t.uuid "payment_provider_customer_id", null: false
    t.bigint "amount_cents", default: 0, null: false
    t.string "amount_currency", null: false
    t.string "status", null: false
    t.string "provider_refund_id", null: false
    t.datetime "created_at", null: false
    t.datetime "updated_at", null: false
    t.index ["credit_note_id"], name: "index_refunds_on_credit_note_id"
    t.index ["payment_id"], name: "index_refunds_on_payment_id"
    t.index ["payment_provider_customer_id"], name: "index_refunds_on_payment_provider_customer_id"
    t.index ["payment_provider_id"], name: "index_refunds_on_payment_provider_id"
  end

  create_table "subscriptions", id: :uuid, default: -> { "gen_random_uuid()" }, force: :cascade do |t|
    t.uuid "customer_id", null: false
    t.uuid "plan_id", null: false
    t.integer "status", null: false
    t.datetime "canceled_at", precision: nil
    t.datetime "terminated_at", precision: nil
    t.datetime "started_at", precision: nil
    t.datetime "created_at", null: false
    t.datetime "updated_at", null: false
    t.uuid "previous_subscription_id"
    t.string "name"
    t.string "external_id", null: false
    t.integer "billing_time", default: 0, null: false
    t.datetime "subscription_at"
    t.index ["customer_id"], name: "index_subscriptions_on_customer_id"
    t.index ["external_id"], name: "index_subscriptions_on_external_id"
    t.index ["plan_id"], name: "index_subscriptions_on_plan_id"
  end

  create_table "users", id: :uuid, default: -> { "gen_random_uuid()" }, force: :cascade do |t|
    t.string "email"
    t.string "password_digest"
    t.datetime "created_at", null: false
    t.datetime "updated_at", null: false
  end

  create_table "wallet_transactions", id: :uuid, default: -> { "gen_random_uuid()" }, force: :cascade do |t|
    t.uuid "wallet_id", null: false
    t.integer "transaction_type", null: false
    t.integer "status", null: false
    t.decimal "amount", precision: 30, scale: 5, default: "0.0", null: false
    t.decimal "credit_amount", precision: 30, scale: 5, default: "0.0", null: false
    t.datetime "settled_at", precision: nil
    t.datetime "created_at", null: false
    t.datetime "updated_at", null: false
    t.uuid "invoice_id"
    t.index ["invoice_id"], name: "index_wallet_transactions_on_invoice_id"
    t.index ["wallet_id"], name: "index_wallet_transactions_on_wallet_id"
  end

  create_table "wallets", id: :uuid, default: -> { "gen_random_uuid()" }, force: :cascade do |t|
    t.uuid "customer_id", null: false
    t.integer "status", null: false
    t.string "currency", null: false
    t.string "name"
    t.decimal "rate_amount", precision: 30, scale: 5, default: "0.0", null: false
    t.decimal "credits_balance", precision: 30, scale: 5, default: "0.0", null: false
    t.decimal "balance", precision: 30, scale: 5, default: "0.0", null: false
    t.decimal "consumed_credits", precision: 30, scale: 5, default: "0.0", null: false
    t.datetime "expiration_at", precision: nil
    t.datetime "last_balance_sync_at", precision: nil
    t.datetime "last_consumed_credit_at", precision: nil
    t.datetime "terminated_at", precision: nil
    t.datetime "created_at", null: false
    t.datetime "updated_at", null: false
    t.decimal "consumed_amount", precision: 30, scale: 5, default: "0.0"
    t.index ["customer_id"], name: "index_wallets_on_customer_id"
  end

  add_foreign_key "active_storage_attachments", "active_storage_blobs", column: "blob_id"
  add_foreign_key "active_storage_variant_records", "active_storage_blobs", column: "blob_id"
  add_foreign_key "add_ons", "organizations"
  add_foreign_key "applied_add_ons", "add_ons"
  add_foreign_key "applied_add_ons", "customers"
  add_foreign_key "billable_metrics", "organizations"
  add_foreign_key "charges", "billable_metrics"
  add_foreign_key "charges", "plans"
  add_foreign_key "coupon_plans", "coupons"
  add_foreign_key "coupon_plans", "plans"
  add_foreign_key "credit_note_items", "credit_notes"
  add_foreign_key "credit_note_items", "fees"
  add_foreign_key "credit_notes", "customers"
  add_foreign_key "credit_notes", "invoices"
  add_foreign_key "credits", "applied_coupons"
  add_foreign_key "credits", "credit_notes"
  add_foreign_key "credits", "invoices"
  add_foreign_key "customers", "organizations"
  add_foreign_key "events", "customers"
  add_foreign_key "events", "organizations"
  add_foreign_key "events", "subscriptions"
  add_foreign_key "fees", "applied_add_ons"
  add_foreign_key "fees", "charges"
  add_foreign_key "fees", "groups"
  add_foreign_key "fees", "invoices"
  add_foreign_key "fees", "subscriptions"
  add_foreign_key "group_properties", "charges", on_delete: :cascade
  add_foreign_key "group_properties", "groups", on_delete: :cascade
  add_foreign_key "groups", "billable_metrics", on_delete: :cascade
  add_foreign_key "groups", "groups", column: "parent_group_id"
  add_foreign_key "invites", "memberships"
  add_foreign_key "invites", "organizations"
  add_foreign_key "invoice_subscriptions", "invoices"
  add_foreign_key "invoice_subscriptions", "subscriptions"
  add_foreign_key "invoices", "customers"
  add_foreign_key "invoices", "organizations"
  add_foreign_key "memberships", "organizations"
  add_foreign_key "memberships", "users"
  add_foreign_key "payment_provider_customers", "customers"
  add_foreign_key "payment_provider_customers", "payment_providers"
  add_foreign_key "payment_providers", "organizations"
  add_foreign_key "payments", "invoices"
  add_foreign_key "payments", "payment_providers"
  add_foreign_key "persisted_events", "customers"
  add_foreign_key "plans", "organizations"
  add_foreign_key "plans", "plans", column: "parent_id"
  add_foreign_key "refunds", "credit_notes"
  add_foreign_key "refunds", "payment_provider_customers"
  add_foreign_key "refunds", "payment_providers"
  add_foreign_key "refunds", "payments"
  add_foreign_key "subscriptions", "customers"
  add_foreign_key "subscriptions", "plans"
  add_foreign_key "wallet_transactions", "invoices"
  add_foreign_key "wallet_transactions", "wallets"
  add_foreign_key "wallets", "customers"
end<|MERGE_RESOLUTION|>--- conflicted
+++ resolved
@@ -122,13 +122,9 @@
     t.uuid "plan_id", null: false
     t.datetime "created_at", null: false
     t.datetime "updated_at", null: false
-<<<<<<< HEAD
-    t.index ["coupon_id"], name: "index_coupon_plans_on_coupon_id"
-=======
     t.datetime "deleted_at"
     t.index ["coupon_id"], name: "index_coupon_plans_on_coupon_id"
     t.index ["deleted_at"], name: "index_coupon_plans_on_deleted_at"
->>>>>>> 4e0e5094
     t.index ["plan_id"], name: "index_coupon_plans_on_plan_id"
   end
 
@@ -150,13 +146,9 @@
     t.datetime "expiration_at"
     t.boolean "reusable", default: true, null: false
     t.boolean "limited_plans", default: false, null: false
-<<<<<<< HEAD
-    t.index ["organization_id", "code"], name: "index_coupons_on_organization_id_and_code", unique: true, where: "(code IS NOT NULL)"
-=======
     t.datetime "deleted_at"
     t.index ["deleted_at"], name: "index_coupons_on_deleted_at"
     t.index ["organization_id", "code"], name: "index_coupons_on_organization_id_and_code", unique: true, where: "(deleted_at IS NULL)"
->>>>>>> 4e0e5094
     t.index ["organization_id"], name: "index_coupons_on_organization_id"
   end
 
