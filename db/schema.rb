--- conflicted
+++ resolved
@@ -10,11 +10,7 @@
 #
 # It's strongly recommended that you check this file into your version control system.
 
-<<<<<<< HEAD
-ActiveRecord::Schema[7.0].define(version: 2023_06_27_080605) do
-=======
 ActiveRecord::Schema[7.0].define(version: 2023_07_04_150108) do
->>>>>>> 02626954
   # These are extensions that must be enabled in order to support this database
   enable_extension "pgcrypto"
   enable_extension "plpgsql"
@@ -602,7 +598,6 @@
     t.index ["parent_id"], name: "index_plans_on_parent_id"
   end
 
-<<<<<<< HEAD
   create_table "quantified_events", id: :uuid, default: -> { "gen_random_uuid()" }, force: :cascade do |t|
     t.uuid "customer_id", null: false
     t.string "external_subscription_id", null: false
@@ -619,7 +614,8 @@
     t.index ["customer_id"], name: "index_quantified_events_on_customer_id"
     t.index ["deleted_at"], name: "index_quantified_events_on_deleted_at"
     t.index ["external_id"], name: "index_quantified_events_on_external_id"
-=======
+  end
+
   create_table "plans_taxes", id: :uuid, default: -> { "gen_random_uuid()" }, force: :cascade do |t|
     t.uuid "plan_id", null: false
     t.uuid "tax_id", null: false
@@ -627,7 +623,6 @@
     t.datetime "updated_at", null: false
     t.index ["plan_id"], name: "index_plans_taxes_on_plan_id"
     t.index ["tax_id"], name: "index_plans_taxes_on_tax_id"
->>>>>>> 02626954
   end
 
   create_table "refunds", id: :uuid, default: -> { "gen_random_uuid()" }, force: :cascade do |t|
@@ -809,12 +804,9 @@
   add_foreign_key "payments", "payment_providers"
   add_foreign_key "plans", "organizations"
   add_foreign_key "plans", "plans", column: "parent_id"
-<<<<<<< HEAD
   add_foreign_key "quantified_events", "customers"
-=======
   add_foreign_key "plans_taxes", "plans"
   add_foreign_key "plans_taxes", "taxes"
->>>>>>> 02626954
   add_foreign_key "refunds", "credit_notes"
   add_foreign_key "refunds", "payment_provider_customers"
   add_foreign_key "refunds", "payment_providers"
