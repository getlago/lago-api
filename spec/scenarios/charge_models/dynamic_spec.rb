# frozen_string_literal: true

require "rails_helper"

describe "Charge Models - Dynamic Pricing Scenarios", :scenarios, type: :request, transaction: false do
  let(:organization) { create(:organization, webhook_url: nil) }
  let(:customer) { create(:customer, organization:) }

  let(:plan) { create(:plan, organization:, amount_cents: 1000) }
  let(:billable_metric) { create(:sum_billable_metric, organization:) }
  let(:charge) do
    create(
      :dynamic_charge,
      plan:,
      billable_metric:,
      properties: charge_properties
    )
  end

  let(:charge_properties) { {} }

  before do
    organization
    customer
    billable_metric
    plan
    charge
  end

  it "returns the expected customer usage" do
    travel_to(DateTime.new(2023, 3, 5)) do
      create_subscription(
        {
          external_customer_id: customer.external_id,
          external_id: customer.external_id,
          plan_code: plan.code
        }
      )
    end

    travel_to(DateTime.new(2023, 3, 6)) do
      create_event(
        {
          code: billable_metric.code,
          transaction_id: SecureRandom.uuid,
          external_subscription_id: customer.external_id,
          precise_total_amount_cents: "10.1",
          properties: {item_id: "10"}
        }
      )

      fetch_current_usage(customer:)
      expect(json[:customer_usage][:total_amount_cents]).to eq(10)
      expect(json[:customer_usage][:charges_usage][0][:units]).to eq("10.0")

      create_event(
        {
          code: billable_metric.code,
          transaction_id: SecureRandom.uuid,
          external_subscription_id: customer.external_id,
          precise_total_amount_cents: "901.9",
          properties: {item_id: "10"}
        }
      )

      fetch_current_usage(customer:)
      expect(json[:customer_usage][:total_amount_cents]).to eq(912)
      expect(json[:customer_usage][:charges_usage][0][:units]).to eq("20.0")
    end
  end

  context "with grouping" do
    let(:charge_properties) { {grouped_by: [:group_key]} }

    it "returns the expected customer usage" do
      travel_to(DateTime.new(2023, 3, 5)) do
        create_subscription(
          {
            external_customer_id: customer.external_id,
            external_id: customer.external_id,
            plan_code: plan.code
          }
        )
      end

      travel_to(DateTime.new(2023, 3, 6)) do
        create_event(
          {
            code: billable_metric.code,
            transaction_id: SecureRandom.uuid,
            external_subscription_id: customer.external_id,
            precise_total_amount_cents: "10.1",
            properties: {item_id: "10", group_key: "value 1"}
          }
        )

        fetch_current_usage(customer:)

        expect(json[:customer_usage][:total_amount_cents]).to eq(10)
        expect(json[:customer_usage][:charges_usage][0][:units]).to eq("10.0")
        expect(json[:customer_usage][:charges_usage][0][:grouped_usage][0][:grouped_by]).to eq({group_key: "value 1"})

        create_event(
          {
            code: billable_metric.code,
            transaction_id: SecureRandom.uuid,
            external_subscription_id: customer.external_id,
            precise_total_amount_cents: "901.9",
            properties: {item_id: "10", group_key: "value 2"}
          }
        )

        fetch_current_usage(customer:)
        expect(json[:customer_usage][:total_amount_cents]).to eq(912)
        expect(json[:customer_usage][:charges_usage][0][:units]).to eq("20.0")
        expect(json[:customer_usage][:charges_usage][0][:grouped_usage].size).to eq(2)

        expect(json[:customer_usage][:charges_usage][0][:grouped_usage]).to match_array(
          [
<<<<<<< HEAD
            {amount_cents: 902, events_count: 1, units: "10.0", grouped_by: {group_key: "value 2"}, filters: [], projected_amount_cents: 13981, projected_units: "155.0"},
            {amount_cents: 10, events_count: 1, units: "10.0", grouped_by: {group_key: "value 1"}, filters: [], projected_amount_cents: 155, projected_units: "155.0"}
=======
            {amount_cents: 902, events_count: 1, units: "10.0", grouped_by: {group_key: "value 2"}, filters: [], pricing_unit_details: nil},
            {amount_cents: 10, events_count: 1, units: "10.0", grouped_by: {group_key: "value 1"}, filters: [], pricing_unit_details: nil}
>>>>>>> ee79d27b
          ]
        )
      end
    end
  end
end<|MERGE_RESOLUTION|>--- conflicted
+++ resolved
@@ -117,13 +117,8 @@
 
         expect(json[:customer_usage][:charges_usage][0][:grouped_usage]).to match_array(
           [
-<<<<<<< HEAD
-            {amount_cents: 902, events_count: 1, units: "10.0", grouped_by: {group_key: "value 2"}, filters: [], projected_amount_cents: 13981, projected_units: "155.0"},
-            {amount_cents: 10, events_count: 1, units: "10.0", grouped_by: {group_key: "value 1"}, filters: [], projected_amount_cents: 155, projected_units: "155.0"}
-=======
-            {amount_cents: 902, events_count: 1, units: "10.0", grouped_by: {group_key: "value 2"}, filters: [], pricing_unit_details: nil},
-            {amount_cents: 10, events_count: 1, units: "10.0", grouped_by: {group_key: "value 1"}, filters: [], pricing_unit_details: nil}
->>>>>>> ee79d27b
+            {amount_cents: 902, events_count: 1, units: "10.0", grouped_by: {group_key: "value 2"}, filters: [], projected_amount_cents: 13981, projected_units: "155.0", pricing_unit_details: nil},
+            {amount_cents: 10, events_count: 1, units: "10.0", grouped_by: {group_key: "value 1"}, filters: [], projected_amount_cents: 155, projected_units: "155.0", pricing_unit_details: nil}
           ]
         )
       end
