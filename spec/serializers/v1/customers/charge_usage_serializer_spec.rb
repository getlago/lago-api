--- conflicted
+++ resolved
@@ -7,7 +7,6 @@
 
   let(:charge) { create(:standard_charge) }
   let(:billable_metric) { charge.billable_metric }
-<<<<<<< HEAD
   let(:from_datetime) { Date.current.beginning_of_month }
   let(:to_datetime) { Date.current.end_of_month }
 
@@ -31,9 +30,7 @@
       (ratio > 0) ? (100 / BigDecimal(ratio.to_s)).round.to_i : 0
     end
   end
-=======
   let(:pricing_unit_usage) { nil }
->>>>>>> ee79d27b
 
   let(:usage) do
     [
@@ -45,60 +42,32 @@
         events_count: 12,
         amount_cents: 100,
         amount_currency: "EUR",
-<<<<<<< HEAD
         properties: {
           "from_datetime" => from_datetime.to_s,
           "to_datetime" => to_datetime.to_s,
           "charges_duration" => charges_duration
         },
-        grouped_by: {"card_type" => "visa"},
-        charge_filter: nil
-=======
         invoice_display_name: charge.invoice_display_name,
         lago_id: billable_metric.id,
         name: billable_metric.name,
         code: billable_metric.code,
         aggregation_type: billable_metric.aggregation_type,
         grouped_by: {"card_type" => "visa"},
+        charge_filter: nil,
         pricing_unit_usage:
-      ),
-      OpenStruct.new(
-        charge_id: charge.id,
-        billable_metric:,
-        charge:,
-        units: 10,
-        events_count: 12,
-        amount_cents: 100,
-        amount_currency: "EUR",
-        invoice_display_name: charge.invoice_display_name,
-        lago_id: billable_metric.id,
-        name: billable_metric.name,
-        code: billable_metric.code,
-        aggregation_type: billable_metric.aggregation_type,
-        grouped_by: {"card_type" => "mastercard"},
-        pricing_unit_usage:
->>>>>>> ee79d27b
       )
     ]
   end
 
   let(:result) { JSON.parse(serializer.to_json) }
 
-<<<<<<< HEAD
-  it "serializes the fee with projected values" do
-    aggregate_failures do
-      expect(result["charges"].first).to include(
-        "units" => "10.0",
-        "projected_units" => expected_projected_units.to_s,
-        "events_count" => 12,
-        "amount_cents" => 100,
-        "projected_amount_cents" => expected_projected_amount_cents,
-=======
   it "serializes the fee" do
     expect(result["charges"].first).to include(
-      "units" => "20.0",
-      "events_count" => 24,
-      "amount_cents" => 200,
+      "units" => "10.0",
+      "projected_units" => expected_projected_units.to_s,
+      "events_count" => 12,
+      "amount_cents" => 100,
+      "projected_amount_cents" => expected_projected_amount_cents,
       "pricing_unit_details" => nil,
       "amount_currency" => "EUR",
       "charge" => {
@@ -116,20 +85,14 @@
       "grouped_usage" => [
         {
           "amount_cents" => 100,
+          "projected_amount_cents" => expected_projected_amount_cents,
           "pricing_unit_details" => nil,
           "events_count" => 12,
           "units" => "10.0",
+          "projected_units" => expected_projected_units.to_s,
           "grouped_by" => {"card_type" => "visa"},
           "filters" => []
         },
-        {
-          "amount_cents" => 100,
-          "pricing_unit_details" => nil,
-          "events_count" => 12,
-          "units" => "10.0",
-          "grouped_by" => {"card_type" => "mastercard"},
-          "filters" => []
-        }
       ]
     )
   end
@@ -141,15 +104,16 @@
 
     it "serializes the fee" do
       expect(result["charges"].first).to include(
-        "units" => "20.0",
-        "events_count" => 24,
-        "amount_cents" => 200,
+        "units" => "10.0",
+        "projected_units" => expected_projected_units.to_s,
+        "events_count" => 12,
+        "amount_cents" => 100,
+        "projected_amount_cents" => expected_projected_amount_cents,
         "pricing_unit_details" => {
-          "amount_cents" => 400,
+          "amount_cents" => 200,
           "short_name" => "CR",
           "conversion_rate" => "0.5"
         },
->>>>>>> ee79d27b
         "amount_currency" => "EUR",
         "charge" => {
           "lago_id" => charge.id,
@@ -166,23 +130,7 @@
         "grouped_usage" => [
           {
             "amount_cents" => 100,
-<<<<<<< HEAD
             "projected_amount_cents" => expected_projected_amount_cents,
-=======
-            "pricing_unit_details" => {
-              "amount_cents" => 200,
-              "short_name" => "CR",
-              "conversion_rate" => "0.5"
-            },
->>>>>>> ee79d27b
-            "events_count" => 12,
-            "units" => "10.0",
-            "projected_units" => expected_projected_units.to_s,
-            "grouped_by" => {"card_type" => "visa"},
-            "filters" => []
-          },
-          {
-            "amount_cents" => 100,
             "pricing_unit_details" => {
               "amount_cents" => 200,
               "short_name" => "CR",
@@ -190,9 +138,10 @@
             },
             "events_count" => 12,
             "units" => "10.0",
-            "grouped_by" => {"card_type" => "mastercard"},
+            "projected_units" => expected_projected_units.to_s,
+            "grouped_by" => {"card_type" => "visa"},
             "filters" => []
-          }
+          },
         ]
       )
     end
@@ -217,12 +166,8 @@
             "charges_duration" => charges_duration
           },
           grouped_by: {"card_type" => "visa"},
-<<<<<<< HEAD
-          charge_filter: charge_filter
-=======
           charge_filter:,
           pricing_unit_usage:
->>>>>>> ee79d27b
         )
       end
     end
