# frozen_string_literal: true

require 'rails_helper'

RSpec.describe Fees::ChargeService do
  subject(:charge_subscription_service) do
    described_class.new(invoice:, charge:, subscription:, boundaries:)
  end

  let(:customer) { create(:customer) }
  let(:organization) { customer.organization }

  let(:tax) { create(:tax, rate: 20, organization:) }

  let(:subscription) do
    create(
      :subscription,
      status: :active,
      started_at: DateTime.parse('2022-03-15'),
      customer:,
    )
  end

  let(:boundaries) do
    {
      from_datetime: subscription.started_at.to_date.beginning_of_day,
      to_datetime: subscription.started_at.end_of_month.end_of_day,
      charges_from_datetime: subscription.started_at.beginning_of_day,
      charges_to_datetime: subscription.started_at.end_of_month.end_of_day,
    }
  end

  let(:invoice) do
    create(:invoice, customer:, organization:)
  end

  let(:billable_metric) { create(:billable_metric, organization:, aggregation_type: 'count_agg') }
  let(:charge) do
    create(
      :standard_charge,
      plan: subscription.plan,
      billable_metric:,
      properties: {
        amount: '20',
        amount_currency: 'EUR',
      },
    )
  end

  before { tax }

  describe '.create' do
    context 'without group properties' do
      it 'creates a fee' do
        result = charge_subscription_service.create
        expect(result).to be_success
        created_fee = result.fees.first

        aggregate_failures do
          expect(created_fee.id).not_to be_nil
          expect(created_fee.invoice_id).to eq(invoice.id)
          expect(created_fee.charge_id).to eq(charge.id)
          expect(created_fee.amount_cents).to eq(0)
          expect(created_fee.amount_currency).to eq('EUR')
          expect(created_fee.units).to eq(0)
          expect(created_fee.events_count).to eq(0)
          expect(created_fee.payment_status).to eq('pending')

          expect(created_fee.taxes_amount_cents).to eq(0)
          expect(created_fee.taxes_rate).to eq(20.0)
          expect(created_fee.applied_taxes.count).to eq(1)
        end
      end

      context 'with graduated charge model' do
        let(:charge) do
          create(
            :graduated_charge,
            plan: subscription.plan,
            charge_model: 'graduated',
            billable_metric:,
            properties: {
              graduated_ranges: [
                {
                  from_value: 0,
                  to_value: nil,
                  per_unit_amount: '0.01',
                  flat_amount: '0.01',
                },
              ],
            },
          )
        end

        before do
          create_list(
            :event,
            4,
            organization: subscription.organization,
            customer: subscription.customer,
            subscription:,
            code: charge.billable_metric.code,
            timestamp: DateTime.parse('2022-03-16'),
          )
        end

        it 'creates a fee' do
          result = charge_subscription_service.create
          expect(result).to be_success
          created_fee = result.fees.first

          aggregate_failures do
            expect(created_fee.id).not_to be_nil
            expect(created_fee.invoice_id).to eq(invoice.id)
            expect(created_fee.charge_id).to eq(charge.id)
            expect(created_fee.amount_cents).to eq(5)
            expect(created_fee.amount_currency).to eq('EUR')
            expect(created_fee.units.to_s).to eq('4.0')

            expect(created_fee.taxes_amount_cents).to eq(1)
            expect(created_fee.taxes_rate).to eq(20.0)
            expect(created_fee.applied_taxes.count).to eq(1)
          end
        end
      end

      context 'when fee already exists on the period' do
        before do
          create(:fee, charge:, subscription:, invoice:)
        end

        it 'does not create a new fee' do
          expect { charge_subscription_service.create }.not_to change(Fee, :count)
        end
      end

      context 'when billing an new upgraded subscription' do
        let(:previous_plan) { create(:plan, amount_cents: subscription.plan.amount_cents - 20) }
        let(:previous_subscription) do
          create(:subscription, plan: previous_plan, status: :terminated)
        end

        let(:event) do
          create(
            :event,
            organization: invoice.organization,
            customer: subscription.customer,
            subscription:,
            code: billable_metric.code,
            timestamp: Time.zone.parse('10 Apr 2022 00:01:00'),
          )
        end

        let(:boundaries) do
          {
            from_datetime: Time.zone.parse('15 Apr 2022 00:01:00'),
            to_datetime: Time.zone.parse('30 Apr 2022 00:01:00'),
            charges_from_datetime: subscription.started_at,
            charges_to_datetime: Time.zone.parse('30 Apr 2022 00:01:00'),
          }
        end

        before do
          subscription.update!(previous_subscription:)
          event
        end

        it 'creates a new fee for the complete period' do
          result = charge_subscription_service.create
          expect(result).to be_success
          created_fee = result.fees.first

          aggregate_failures do
            expect(created_fee.id).not_to be_nil
            expect(created_fee.invoice_id).to eq(invoice.id)
            expect(created_fee.charge_id).to eq(charge.id)
            expect(created_fee.amount_cents).to eq(2000)
            expect(created_fee.amount_currency).to eq('EUR')
            expect(created_fee.units).to eq(1)

            expect(created_fee.taxes_amount_cents).to eq(400)
            expect(created_fee.taxes_rate).to eq(20.0)
            expect(created_fee.applied_taxes.count).to eq(1)
          end
        end
      end

      context 'with all types of aggregation' do
        BillableMetric::AGGREGATION_TYPES.each do |aggregation_type|
          before do
            billable_metric.update!(aggregation_type:, field_name: 'foo_bar')
          end

          it 'creates fees' do
            result = charge_subscription_service.create
            expect(result).to be_success
            created_fee = result.fees.first

            aggregate_failures do
              expect(created_fee.id).not_to be_nil
              expect(created_fee.invoice_id).to eq(invoice.id)
              expect(created_fee.charge_id).to eq(charge.id)
              expect(created_fee.amount_cents).to eq(0)
              expect(created_fee.amount_currency).to eq('EUR')
              expect(created_fee.units).to eq(0)

              expect(created_fee.taxes_amount_cents).to eq(0)
              expect(created_fee.taxes_rate).to eq(20.0)
              expect(created_fee.applied_taxes.count).to eq(1)
            end
          end
        end
      end

      context 'with true-up fee' do
        it 'creates two fees' do
          travel_to(DateTime.new(2023, 4, 1)) do
            charge.update!(min_amount_cents: 1000)
            result = charge_subscription_service.create

            aggregate_failures do
              expect(result).to be_success
              expect(result.fees.count).to eq(2)
              expect(result.fees.pluck(:amount_cents)).to contain_exactly(0, 548) # 548 is 1000 prorated for 17 days.
            end
          end
        end
      end
    end

    context 'with standard charge, all types of aggregation and presence of groups' do
      let(:europe) do
        create(:group, billable_metric_id: billable_metric.id, key: 'region', value: 'europe')
      end

      let(:usa) do
        create(:group, billable_metric_id: billable_metric.id, key: 'region', value: 'usa')
      end

      let(:france) do
        create(:group, billable_metric_id: billable_metric.id, key: 'country', value: 'france')
      end

      let(:charge) do
        create(
          :standard_charge,
          plan: subscription.plan,
          billable_metric:,
          group_properties: [
            build(
              :group_property,
              group: europe,
              values: {
                amount: '20',
                amount_currency: 'EUR',
              },
            ),
            build(
              :group_property,
              group: usa,
              values: {
                amount: '50',
                amount_currency: 'EUR',
              },
            ),
            build(
              :group_property,
              group: france,
              values: {
                amount: '40',
                amount_currency: 'EUR',
              },
            ),
          ],
        )
      end

      before do
        create(
          :event,
          organization: subscription.organization,
          customer: subscription.customer,
          subscription:,
          code: charge.billable_metric.code,
          timestamp: DateTime.parse('2022-03-16'),
          properties: { region: 'usa', foo_bar: 12 },
        )
        create(
          :event,
          organization: subscription.organization,
          customer: subscription.customer,
          subscription:,
          code: charge.billable_metric.code,
          timestamp: DateTime.parse('2022-03-16'),
          properties: { region: 'europe', foo_bar: 10 },
        )
        create(
          :event,
          organization: subscription.organization,
          customer: subscription.customer,
          subscription:,
          code: charge.billable_metric.code,
          timestamp: DateTime.parse('2022-03-16'),
          properties: { region: 'europe', foo_bar: 5 },
        )
        create(
          :event,
          organization: subscription.organization,
          customer: subscription.customer,
          subscription:,
          code: charge.billable_metric.code,
          timestamp: DateTime.parse('2022-03-16'),
          properties: { country: 'france', foo_bar: 5 },
        )
      end

      it 'creates expected fees for count_agg aggregation type' do
        billable_metric.update!(aggregation_type: :count_agg)
        result = charge_subscription_service.create
        expect(result).to be_success
        created_fees = result.fees

        aggregate_failures do
          expect(created_fees.count).to eq(3)
          expect(created_fees).to all(
            have_attributes(
              invoice_id: invoice.id,
              charge_id: charge.id,
              amount_currency: 'EUR',
              taxes_rate: 20.0,
            ),
          )
          expect(created_fees.first).to have_attributes(
            group: europe,
            amount_cents: 4000,
            taxes_amount_cents: 800,
            units: 2,
          )
          expect(created_fees.first.applied_taxes.count).to eq(1)

          expect(created_fees.second).to have_attributes(
            group: usa,
            amount_cents: 5000,
            taxes_amount_cents: 1000,
            units: 1,
          )
          expect(created_fees.second.applied_taxes.count).to eq(1)

          expect(created_fees.third).to have_attributes(
            group: france,
            amount_cents: 4000,
            taxes_amount_cents: 800,
            units: 1,
          )
          expect(created_fees.third.applied_taxes.count).to eq(1)
        end
      end

      it 'creates expected fees for sum_agg aggregation type' do
        billable_metric.update!(aggregation_type: :sum_agg, field_name: 'foo_bar')
        result = charge_subscription_service.create
        expect(result).to be_success
        created_fees = result.fees

        aggregate_failures do
          expect(created_fees.count).to eq(3)
          expect(created_fees).to all(
            have_attributes(
              invoice_id: invoice.id,
              charge_id: charge.id,
              amount_currency: 'EUR',
              taxes_rate: 20.0,
            ),
          )
          expect(created_fees.first).to have_attributes(
            group: europe,
            amount_cents: 30_000,
            taxes_amount_cents: 6000,
            units: 15,
          )
          expect(created_fees.first.applied_taxes.count).to eq(1)

          expect(created_fees.second).to have_attributes(
            group: usa,
            amount_cents: 60_000,
            taxes_amount_cents: 12_000,
            units: 12,
          )
          expect(created_fees.second.applied_taxes.count).to eq(1)

          expect(created_fees.third).to have_attributes(
            group: france,
            amount_cents: 20_000,
            taxes_amount_cents: 4000,
            units: 5,
          )
          expect(created_fees.third.applied_taxes.count).to eq(1)
        end
      end

      it 'creates expected fees for max_agg aggregation type' do
        billable_metric.update!(aggregation_type: :max_agg, field_name: 'foo_bar')
        result = charge_subscription_service.create
        expect(result).to be_success
        created_fees = result.fees

        aggregate_failures do
          expect(created_fees.count).to eq(3)
          expect(created_fees).to all(
            have_attributes(
              invoice_id: invoice.id,
              charge_id: charge.id,
              amount_currency: 'EUR',
              taxes_rate: 20.0,
            ),
          )
          expect(created_fees.first).to have_attributes(
            group: europe,
            amount_cents: 20_000,
            taxes_amount_cents: 4000,
            units: 10,
          )
          expect(created_fees.first.applied_taxes.count).to eq(1)

          expect(created_fees.second).to have_attributes(
            group: usa,
            amount_cents: 60_000,
            taxes_amount_cents: 12_000,
            units: 12,
          )
          expect(created_fees.second.applied_taxes.count).to eq(1)

          expect(created_fees.third).to have_attributes(
            group: france,
            amount_cents: 20_000,
            taxes_amount_cents: 4000,
            units: 5,
          )
          expect(created_fees.third.applied_taxes.count).to eq(1)
        end
      end

      context 'when unique_count_agg' do
        before do
          create(
            :quantified_event,
            customer: subscription.customer,
            added_at: DateTime.parse('2022-03-16'),
            removed_at: nil,
            external_id: '12',
            external_subscription_id: subscription.external_id,
            billable_metric: charge.billable_metric,
            properties: { region: 'usa', foo_bar: 12 },
          )
<<<<<<< HEAD
          create(
            :quantified_event,
            customer: subscription.customer,
            added_at: DateTime.parse('2022-03-16'),
            removed_at: nil,
            external_id: '10',
            external_subscription_id: subscription.external_id,
            billable_metric: charge.billable_metric,
            properties: { region: 'europe', foo_bar: 10 },
          )
          create(
            :quantified_event,
            customer: subscription.customer,
            added_at: DateTime.parse('2022-03-16'),
            removed_at: nil,
            external_id: '5',
            external_subscription_id: subscription.external_id,
            billable_metric: charge.billable_metric,
            properties: { country: 'france', foo_bar: 5 },
=======
          expect(created_fees.first.applied_taxes.count).to eq(1)

          expect(created_fees.second).to have_attributes(
            group: usa,
            amount_cents: 5000,
            taxes_amount_cents: 1000,
            units: 1,
          )
          expect(created_fees.second.applied_taxes.count).to eq(1)

          expect(created_fees.third).to have_attributes(
            group: france,
            amount_cents: 4000,
            taxes_amount_cents: 800,
            units: 1,
>>>>>>> 02626954
          )
          expect(created_fees.third.applied_taxes.count).to eq(1)
        end

        it 'creates expected fees for unique_count_agg aggregation type' do
          billable_metric.update!(aggregation_type: :unique_count_agg, field_name: 'foo_bar')
          result = charge_subscription_service.create
          expect(result).to be_success
          created_fees = result.fees

          aggregate_failures do
            expect(created_fees.count).to eq(3)
            expect(created_fees).to all(
              have_attributes(
                invoice_id: invoice.id,
                charge_id: charge.id,
                amount_currency: 'EUR',
                taxes_rate: 20.0,
              ),
            )
            expect(created_fees.first).to have_attributes(
              group: europe,
              amount_cents: 2000,
              taxes_amount_cents: 400,
              units: 1,
            )
            expect(created_fees.second).to have_attributes(
              group: usa,
              amount_cents: 5000,
              taxes_amount_cents: 1000,
              units: 1,
            )
            expect(created_fees.third).to have_attributes(
              group: france,
              amount_cents: 4000,
              taxes_amount_cents: 800,
              units: 1,
            )
          end
        end
      end

      it 'creates expected fees for recurring_count_agg aggregation type' do
        boundaries = {
          from_datetime: subscription.started_at.at_beginning_of_month.next_month.beginning_of_day,
          to_datetime: subscription.started_at.next_month.end_of_month.end_of_day,
          charges_from_datetime: subscription.started_at.at_beginning_of_month.next_month.beginning_of_day,
          charges_to_datetime: subscription.started_at.next_month.end_of_month.end_of_day,
        }

        create(
          :quantified_event,
          customer: subscription.customer,
          billable_metric:,
          external_subscription_id: subscription.external_id,
          external_id: 'ext_11',
          added_at: subscription.started_at - 1.day,
          properties: {
            'operation_type' => 'add',
            'unique_id' => 'ext_123',
            'region' => 'usa',
            'foo_bar' => 12,
          },
        )
        create(
          :quantified_event,
          customer: subscription.customer,
          billable_metric:,
          external_subscription_id: subscription.external_id,
          external_id: 'ext_12',
          added_at: subscription.started_at - 1.day,
          properties: {
            'operation_type' => 'add',
            'unique_id' => 'ext_456',
            'region' => 'europe',
            'foo_bar' => 10,
          },
        )
        create(
          :quantified_event,
          customer: subscription.customer,
          billable_metric:,
          external_subscription_id: subscription.external_id,
          external_id: 'ext_13',
          added_at: subscription.started_at - 1.day,
          properties: {
            'operation_type' => 'add',
            'unique_id' => 'ext_789',
            'country' => 'france',
            'foo_bar' => 5,
          },
        )

        billable_metric.update!(aggregation_type: :recurring_count_agg, field_name: 'foo_bar')
        result = described_class.new(invoice:, charge:, subscription:, boundaries:).create
        expect(result).to be_success
        created_fees = result.fees

        aggregate_failures do
          expect(created_fees.count).to eq(3)
          expect(created_fees).to all(
            have_attributes(
              invoice_id: invoice.id,
              charge_id: charge.id,
              amount_currency: 'EUR',
              taxes_rate: 20.0,
            ),
          )
          expect(created_fees.first).to have_attributes(
            group: europe,
            amount_cents: 2000,
            taxes_amount_cents: 400,
            units: 1,
          )
          expect(created_fees.first.applied_taxes.count).to eq(1)

          expect(created_fees.second).to have_attributes(
            group: usa,
            amount_cents: 5000,
            taxes_amount_cents: 1000,
            units: 1,
          )
          expect(created_fees.second.applied_taxes.count).to eq(1)

          expect(created_fees.third).to have_attributes(
            group: france,
            amount_cents: 4000,
            taxes_amount_cents: 800,
            units: 1,
          )
          expect(created_fees.third.applied_taxes.count).to eq(1)
        end
      end
    end

    context 'with package charge and presence of groups' do
      let(:europe) do
        create(:group, billable_metric_id: billable_metric.id, key: 'region', value: 'europe')
      end

      let(:usa) do
        create(:group, billable_metric_id: billable_metric.id, key: 'region', value: 'usa')
      end

      let(:france) do
        create(:group, billable_metric_id: billable_metric.id, key: 'country', value: 'france')
      end

      let(:charge) do
        create(
          :package_charge,
          plan: subscription.plan,
          billable_metric:,
          group_properties: [
            build(
              :group_property,
              group: europe,
              values: {
                amount: '100',
                free_units: 1,
                package_size: 8,
              },
            ),
            build(
              :group_property,
              group: usa,
              values: {
                amount: '50',
                free_units: 0,
                package_size: 10,
              },
            ),
            build(
              :group_property,
              group: france,
              values: {
                amount: '40',
                free_units: 1,
                package_size: 5,
              },
            ),
          ],
        )
      end

      before do
        create(
          :event,
          organization: subscription.organization,
          customer: subscription.customer,
          subscription:,
          code: charge.billable_metric.code,
          timestamp: DateTime.parse('2022-03-16'),
          properties: { region: 'usa', foo_bar: 12 },
        )
        create(
          :event,
          organization: subscription.organization,
          customer: subscription.customer,
          subscription:,
          code: charge.billable_metric.code,
          timestamp: DateTime.parse('2022-03-16'),
          properties: { region: 'europe', foo_bar: 10 },
        )
        create(
          :event,
          organization: subscription.organization,
          customer: subscription.customer,
          subscription:,
          code: charge.billable_metric.code,
          timestamp: DateTime.parse('2022-03-16'),
          properties: { region: 'europe', foo_bar: 5 },
        )
        create(
          :event,
          organization: subscription.organization,
          customer: subscription.customer,
          subscription:,
          code: charge.billable_metric.code,
          timestamp: DateTime.parse('2022-03-16'),
          properties: { country: 'france', foo_bar: 5 },
        )
      end

      it 'creates expected fees for count_agg aggregation type' do
        billable_metric.update!(aggregation_type: :count_agg)
        result = charge_subscription_service.create
        expect(result).to be_success
        created_fees = result.fees

        aggregate_failures do
          expect(created_fees.count).to eq(3)
          expect(created_fees).to all(
            have_attributes(
              invoice_id: invoice.id,
              charge_id: charge.id,
              amount_currency: 'EUR',
              taxes_rate: 20.0,
            ),
          )
          expect(created_fees.first).to have_attributes(
            group: europe,
            amount_cents: 10_000,
            taxes_amount_cents: 2000,
            units: 2,
          )
          expect(created_fees.first.applied_taxes.count).to eq(1)

          expect(created_fees.second).to have_attributes(
            group: usa,
            amount_cents: 5000,
            taxes_amount_cents: 1000,
            units: 1,
          )
          expect(created_fees.second.applied_taxes.count).to eq(1)

          expect(created_fees.third).to have_attributes(
            group: france,
            amount_cents: 0,
            taxes_amount_cents: 0,
            units: 1,
          )
          expect(created_fees.third.applied_taxes.count).to eq(1)
        end
      end
    end

    context 'with percentage charge and presence of groups' do
      let(:europe) do
        create(:group, billable_metric_id: billable_metric.id, key: 'region', value: 'europe')
      end

      let(:usa) do
        create(:group, billable_metric_id: billable_metric.id, key: 'region', value: 'usa')
      end

      let(:france) do
        create(:group, billable_metric_id: billable_metric.id, key: 'country', value: 'france')
      end

      let(:charge) do
        create(
          :percentage_charge,
          plan: subscription.plan,
          billable_metric:,
          group_properties: [
            build(
              :group_property,
              group: europe,
              values: { rate: '2', fixed_amount: '1' },
            ),
            build(
              :group_property,
              group: usa,
              values: { rate: '1', fixed_amount: '0' },
            ),
            build(
              :group_property,
              group: france,
              values: { rate: '5', fixed_amount: '1' },
            ),
          ],
        )
      end

      before do
        create(
          :event,
          organization: subscription.organization,
          customer: subscription.customer,
          subscription:,
          code: charge.billable_metric.code,
          timestamp: DateTime.parse('2022-03-16'),
          properties: { region: 'usa', foo_bar: 12 },
        )
        create(
          :event,
          organization: subscription.organization,
          customer: subscription.customer,
          subscription:,
          code: charge.billable_metric.code,
          timestamp: DateTime.parse('2022-03-16'),
          properties: { region: 'europe', foo_bar: 10 },
        )
        create(
          :event,
          organization: subscription.organization,
          customer: subscription.customer,
          subscription:,
          code: charge.billable_metric.code,
          timestamp: DateTime.parse('2022-03-16'),
          properties: { region: 'europe', foo_bar: 5 },
        )
        create(
          :event,
          organization: subscription.organization,
          customer: subscription.customer,
          subscription:,
          code: charge.billable_metric.code,
          timestamp: DateTime.parse('2022-03-16'),
          properties: { country: 'france', foo_bar: 5 },
        )
      end

      it 'creates expected fees for count_agg aggregation type' do
        billable_metric.update!(aggregation_type: :count_agg)
        result = charge_subscription_service.create
        expect(result).to be_success
        created_fees = result.fees

        aggregate_failures do
          expect(created_fees.count).to eq(3)
          expect(created_fees).to all(
            have_attributes(
              invoice_id: invoice.id,
              charge_id: charge.id,
              amount_currency: 'EUR',
              taxes_rate: 20.0,
            ),
          )
          expect(created_fees.first).to have_attributes(
            group: europe,
            amount_cents: 200 + 2 * 2,
            taxes_amount_cents: 41,
            units: 2,
          )
          expect(created_fees.first.applied_taxes.count).to eq(1)

          expect(created_fees.second).to have_attributes(
            group: usa,
            amount_cents: 1 * 1,
            taxes_amount_cents: 0,
            units: 1,
          )
          expect(created_fees.second.applied_taxes.count).to eq(1)

          expect(created_fees.third).to have_attributes(
            group: france,
            amount_cents: 100 + 5 * 1,
            taxes_amount_cents: 21,
            units: 1,
          )
          expect(created_fees.third.applied_taxes.count).to eq(1)
        end
      end
    end

    context 'with graduated charge and presence of groups' do
      let(:europe) do
        create(:group, billable_metric_id: billable_metric.id, key: 'region', value: 'europe')
      end

      let(:usa) do
        create(:group, billable_metric_id: billable_metric.id, key: 'region', value: 'usa')
      end

      let(:charge) do
        create(
          :graduated_charge,
          plan: subscription.plan,
          billable_metric:,
          group_properties: [
            build(
              :group_property,
              group: europe,
              values: {
                graduated_ranges: [
                  {
                    from_value: 0,
                    to_value: nil,
                    per_unit_amount: '0.01',
                    flat_amount: '0.01',
                  },
                ],
              },
            ),
            build(
              :group_property,
              group: usa,
              values: {
                graduated_ranges: [
                  {
                    from_value: 0,
                    to_value: nil,
                    per_unit_amount: '0.03',
                    flat_amount: '0.01',
                  },
                ],
              },
            ),
          ],
        )
      end

      before do
        create(
          :event,
          organization: subscription.organization,
          customer: subscription.customer,
          subscription:,
          code: charge.billable_metric.code,
          timestamp: DateTime.parse('2022-03-16'),
          properties: { region: 'usa', foo_bar: 12 },
        )
        create(
          :event,
          organization: subscription.organization,
          customer: subscription.customer,
          subscription:,
          code: charge.billable_metric.code,
          timestamp: DateTime.parse('2022-03-16'),
          properties: { region: 'europe', foo_bar: 10 },
        )
        create(
          :event,
          organization: subscription.organization,
          customer: subscription.customer,
          subscription:,
          code: charge.billable_metric.code,
          timestamp: DateTime.parse('2022-03-16'),
          properties: { region: 'europe', foo_bar: 5 },
        )
      end

      it 'creates expected fees for count_agg aggregation type' do
        billable_metric.update!(aggregation_type: :count_agg)
        result = charge_subscription_service.create
        expect(result).to be_success
        created_fees = result.fees

        aggregate_failures do
          expect(created_fees.count).to eq(2)
          expect(created_fees).to all(
            have_attributes(
              invoice_id: invoice.id,
              charge_id: charge.id,
              amount_currency: 'EUR',
              taxes_rate: 20.0,
            ),
          )
          expect(created_fees.first).to have_attributes(
            group: europe,
            amount_cents: 3,
            taxes_amount_cents: 1,
            units: 2,
          )
          expect(created_fees.first.applied_taxes.count).to eq(1)

          expect(created_fees.second).to have_attributes(
            group: usa,
            amount_cents: 4,
            taxes_amount_cents: 1,
            units: 1,
          )
          expect(created_fees.second.applied_taxes.count).to eq(1)
        end
      end
    end

    context 'with volume charge and presence of groups' do
      let(:europe) do
        create(:group, billable_metric_id: billable_metric.id, key: 'region', value: 'europe')
      end

      let(:usa) do
        create(:group, billable_metric_id: billable_metric.id, key: 'region', value: 'usa')
      end

      let(:charge) do
        create(
          :volume_charge,
          plan: subscription.plan,
          billable_metric:,
          group_properties: [
            build(
              :group_property,
              group: europe,
              values: {
                volume_ranges: [
                  { from_value: 0, to_value: 100, per_unit_amount: '2', flat_amount: '10' },
                ],
              },
            ),
            build(
              :group_property,
              group: usa,
              values: {
                volume_ranges: [
                  { from_value: 0, to_value: 100, per_unit_amount: '1', flat_amount: '10' },
                ],
              },
            ),
          ],
        )
      end

      before do
        create(
          :event,
          organization: subscription.organization,
          customer: subscription.customer,
          subscription:,
          code: charge.billable_metric.code,
          timestamp: DateTime.parse('2022-03-16'),
          properties: { region: 'usa', foo_bar: 12 },
        )
        create(
          :event,
          organization: subscription.organization,
          customer: subscription.customer,
          subscription:,
          code: charge.billable_metric.code,
          timestamp: DateTime.parse('2022-03-16'),
          properties: { region: 'europe', foo_bar: 10 },
        )
        create(
          :event,
          organization: subscription.organization,
          customer: subscription.customer,
          subscription:,
          code: charge.billable_metric.code,
          timestamp: DateTime.parse('2022-03-16'),
          properties: { region: 'europe', foo_bar: 5 },
        )
      end

      it 'creates expected fees for count_agg aggregation type' do
        billable_metric.update!(aggregation_type: :count_agg)
        result = charge_subscription_service.create
        expect(result).to be_success
        created_fees = result.fees

        aggregate_failures do
          expect(created_fees.count).to eq(2)
          expect(created_fees).to all(
            have_attributes(
              invoice_id: invoice.id,
              charge_id: charge.id,
              amount_currency: 'EUR',
              taxes_rate: 20.0,
            ),
          )
          expect(created_fees.first).to have_attributes(
            group: europe,
            amount_cents: 1400,
            taxes_amount_cents: 280,
            units: 2,
          )
          expect(created_fees.first.applied_taxes.count).to eq(1)

          expect(created_fees.second).to have_attributes(
            group: usa,
            amount_cents: 1100,
            taxes_amount_cents: 220,
            units: 1,
          )
          expect(created_fees.second.applied_taxes.count).to eq(1)
        end
      end
    end

    context 'with true-up fee and presence of groups' do
      let(:europe) do
        create(:group, billable_metric_id: billable_metric.id, key: 'region', value: 'europe')
      end

      let(:usa) do
        create(:group, billable_metric_id: billable_metric.id, key: 'region', value: 'usa')
      end

      let(:charge) do
        create(
          :standard_charge,
          plan: subscription.plan,
          billable_metric:,
          min_amount_cents: 1000,
          group_properties: [
            build(
              :group_property,
              group: europe,
              values: {
                amount: '20',
                amount_currency: 'EUR',
              },
            ),
            build(
              :group_property,
              group: usa,
              values: {
                amount: '50',
                amount_currency: 'EUR',
              },
            ),
          ],
        )
      end

      it 'creates three fees' do
        travel_to(DateTime.new(2023, 4, 1)) do
          result = charge_subscription_service.create

          aggregate_failures do
            expect(result).to be_success
            expect(result.fees.count).to eq(3)
            expect(result.fees.pluck(:amount_cents)).to contain_exactly(0, 0, 548) # 548 is 1000 prorated for 17 days.
          end
        end
      end
    end

    context 'with aggregation error' do
      let(:billable_metric) do
        create(
          :billable_metric,
          aggregation_type: 'max_agg',
          field_name: 'foo_bar',
        )
      end
      let(:aggregator_service) { instance_double(BillableMetrics::Aggregations::MaxService) }
      let(:error_result) do
        BaseService::Result.new.service_failure!(code: 'aggregation_failure', message: 'Test message')
      end

      it 'returns an error' do
        allow(BillableMetrics::Aggregations::MaxService).to receive(:new)
          .and_return(aggregator_service)
        allow(aggregator_service).to receive(:aggregate)
          .and_return(error_result)

        result = charge_subscription_service.create

        expect(result).not_to be_success
        expect(result.error).to be_a(BaseService::ServiceFailure)
        expect(result.error.code).to eq('aggregation_failure')
        expect(result.error.error_message).to eq('Test message')

        expect(BillableMetrics::Aggregations::MaxService).to have_received(:new)
        expect(aggregator_service).to have_received(:aggregate)
      end
    end
  end

  describe '.current_usage' do
    context 'with all types of aggregation' do
      BillableMetric::AGGREGATION_TYPES.each do |aggregation_type|
        before do
          billable_metric.update!(aggregation_type:, field_name: 'foo_bar')

          charge.update!(min_amount_cents: 1000)
        end

        it 'initializes fees' do
          result = charge_subscription_service.current_usage

          expect(result).to be_success

          usage_fee = result.fees.first

          aggregate_failures do
            expect(result.fees.count).to eq(1)
            expect(usage_fee.id).to be_nil
            expect(usage_fee.invoice_id).to eq(invoice.id)
            expect(usage_fee.charge_id).to eq(charge.id)
            expect(usage_fee.amount_cents).to eq(0)
            expect(usage_fee.amount_currency).to eq('EUR')
            expect(usage_fee.units).to eq(0)

            expect(usage_fee.taxes_amount_cents).to eq(0)
            expect(usage_fee.taxes_rate).to eq(20.0)
            expect(usage_fee.applied_taxes.size).to eq(1)
          end
        end
      end
    end

    context 'with graduated charge model' do
      let(:charge) do
        create(
          :graduated_charge,
          plan: subscription.plan,
          charge_model: 'graduated',
          billable_metric:,
          properties: {
            graduated_ranges: [
              {
                from_value: 0,
                to_value: nil,
                per_unit_amount: '0.01',
                flat_amount: '0.01',
              },
            ],
          },
        )
      end

      before do
        create_list(
          :event,
          4,
          organization: subscription.organization,
          customer: subscription.customer,
          subscription:,
          code: charge.billable_metric.code,
          timestamp: DateTime.parse('2022-03-16'),
        )
      end

      it 'initialize a fee' do
        result = charge_subscription_service.current_usage

        expect(result).to be_success

        usage_fee = result.fees.first

        aggregate_failures do
          expect(usage_fee.id).to be_nil
          expect(usage_fee.invoice_id).to eq(invoice.id)
          expect(usage_fee.charge_id).to eq(charge.id)
          expect(usage_fee.amount_cents).to eq(5)
          expect(usage_fee.amount_currency).to eq('EUR')
          expect(usage_fee.units.to_s).to eq('4.0')

          expect(usage_fee.taxes_amount_cents).to eq(1)
          expect(usage_fee.taxes_rate).to eq(20.0)
          expect(usage_fee.applied_taxes.size).to eq(1)
        end
      end
    end

    context 'with aggregation error' do
      let(:billable_metric) do
        create(
          :billable_metric,
          aggregation_type: 'max_agg',
          field_name: 'foo_bar',
        )
      end
      let(:aggregator_service) { instance_double(BillableMetrics::Aggregations::MaxService) }
      let(:error_result) do
        BaseService::Result.new.service_failure!(code: 'aggregation_failure', message: 'Test message')
      end

      it 'returns an error' do
        allow(BillableMetrics::Aggregations::MaxService).to receive(:new)
          .and_return(aggregator_service)
        allow(aggregator_service).to receive(:aggregate)
          .and_return(error_result)

        result = charge_subscription_service.current_usage

        expect(result).not_to be_success
        expect(result.error).to be_a(BaseService::ServiceFailure)
        expect(result.error.code).to eq('aggregation_failure')
        expect(result.error.error_message).to eq('Test message')

        expect(BillableMetrics::Aggregations::MaxService).to have_received(:new)
        expect(aggregator_service).to have_received(:aggregate)
      end
    end
  end
end<|MERGE_RESOLUTION|>--- conflicted
+++ resolved
@@ -452,7 +452,6 @@
             billable_metric: charge.billable_metric,
             properties: { region: 'usa', foo_bar: 12 },
           )
-<<<<<<< HEAD
           create(
             :quantified_event,
             customer: subscription.customer,
@@ -472,25 +471,7 @@
             external_subscription_id: subscription.external_id,
             billable_metric: charge.billable_metric,
             properties: { country: 'france', foo_bar: 5 },
-=======
-          expect(created_fees.first.applied_taxes.count).to eq(1)
-
-          expect(created_fees.second).to have_attributes(
-            group: usa,
-            amount_cents: 5000,
-            taxes_amount_cents: 1000,
-            units: 1,
-          )
-          expect(created_fees.second.applied_taxes.count).to eq(1)
-
-          expect(created_fees.third).to have_attributes(
-            group: france,
-            amount_cents: 4000,
-            taxes_amount_cents: 800,
-            units: 1,
->>>>>>> 02626954
-          )
-          expect(created_fees.third.applied_taxes.count).to eq(1)
+          )
         end
 
         it 'creates expected fees for unique_count_agg aggregation type' do
@@ -515,18 +496,23 @@
               taxes_amount_cents: 400,
               units: 1,
             )
+            expect(created_fees.first.applied_taxes.count).to eq(1)
+
             expect(created_fees.second).to have_attributes(
               group: usa,
               amount_cents: 5000,
               taxes_amount_cents: 1000,
               units: 1,
             )
+            expect(created_fees.second.applied_taxes.count).to eq(1)
+
             expect(created_fees.third).to have_attributes(
               group: france,
               amount_cents: 4000,
               taxes_amount_cents: 800,
               units: 1,
             )
+            expect(created_fees.third.applied_taxes.count).to eq(1)
           end
         end
       end
