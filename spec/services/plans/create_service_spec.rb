--- conflicted
+++ resolved
@@ -10,17 +10,11 @@
 
   describe 'create' do
     let(:plan_name) { 'Some plan name' }
-<<<<<<< HEAD
     let(:billable_metric) { create(:billable_metric, organization:) }
     let(:sum_billable_metric) { create(:sum_billable_metric, organization:, recurring: true) }
     let(:group) { create(:group, billable_metric:) }
-=======
-    let(:billable_metrics) { create_list(:billable_metric, 2, organization:) }
-    let(:group) { create(:group, billable_metric: billable_metrics.first) }
     let(:plan_tax) { create(:tax, organization:) }
     let(:charge_tax) { create(:tax, organization:) }
-
->>>>>>> 40440ab7
     let(:create_args) do
       {
         name: plan_name,
@@ -91,17 +85,13 @@
       standard_charge = plan.charges.standard.first
       graduated_charge = plan.charges.graduated.first
 
-<<<<<<< HEAD
       expect(standard_charge).to have_attributes(
         pay_in_advance: false,
         prorated: false,
         min_amount_cents: 0,
         invoiceable: true,
       )
-=======
-      expect(standard_charge).to have_attributes(pay_in_advance: false, min_amount_cents: 0, invoiceable: true)
       expect(standard_charge.taxes.pluck(:code)).to eq([charge_tax.code])
->>>>>>> 40440ab7
       expect(standard_charge.group_properties.first).to have_attributes(
         {
           group_id: group.id,
