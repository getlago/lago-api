--- conflicted
+++ resolved
@@ -9,17 +9,12 @@
   let(:organization) { membership.organization }
   let(:plan) { create(:plan, organization:) }
   let(:plan_name) { 'Updated plan name' }
-<<<<<<< HEAD
   let(:group) { create(:group, billable_metric: sum_billable_metric) }
   let(:sum_billable_metric) { create(:sum_billable_metric, organization:, recurring: true) }
   let(:billable_metric) { create(:billable_metric, organization:) }
-  let(:tax) { create(:tax, organization:) }
-=======
-  let(:group) { create(:group, billable_metric: billable_metrics.first) }
   let(:tax1) { create(:tax, organization:) }
   let(:applied_tax) { create(:plan_applied_tax, plan:, tax: tax1) }
   let(:tax2) { create(:tax, organization:) }
->>>>>>> 40440ab7
 
   let(:update_args) do
     {
