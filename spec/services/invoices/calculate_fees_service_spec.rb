--- conflicted
+++ resolved
@@ -363,28 +363,6 @@
 
           expect(result).to be_success
           expect(Fee.charge.where(invoice_id: nil).count).to eq(1)
-        end
-      end
-
-      context "when charge is pay_in_arrears and not invoiceable" do
-        let(:charge) do
-          create(
-            :standard_charge,
-            plan: subscription.plan,
-            organization:,
-            charge_model: "standard",
-            invoiceable: false
-          )
-        end
-
-        it "does not create a charge fee" do
-          result = invoice_service.call
-
-          aggregate_failures do
-            expect(result).to be_success
-
-            expect(Fee.charge.count).to eq(0)
-          end
         end
       end
 
@@ -2481,7 +2459,6 @@
         result = invoice_service.call
 
         expect(result).to be_success
-<<<<<<< HEAD
         expect(result.invoice.fees_amount_cents).to eq(300_00)
         # Billing entity tax is 10%
         # subtotal = fees_amount_cents - coupons_amount_cents - progressive_billing_credit_amount_cents
@@ -2490,8 +2467,9 @@
         expect(result.invoice.sub_total_excluding_taxes_amount_cents).to eq(255_00)
         expect(result.invoice.taxes_amount_cents).to eq(25_50)
         expect(result.invoice.sub_total_including_taxes_amount_cents).to eq(280_50)
-
-        expect(result.invoice.total_amount_cents).to eq(204_15) # 280_50 - 10_00 (credit note) - 66_35 (wallet)
+        expect(result.invoice.prepaid_credit_amount_cents).to eq(66_35)
+        expect(result.invoice.credit_notes_amount_cents).to eq(10_00)
+        expect(result.invoice.total_amount_cents).to eq(204_15) # 280_50 - 66_35 (prepaid credit) - 10_00 (credit note)
       end
     end
 
@@ -2586,19 +2564,6 @@
             expect(result.invoice.fees.fixed_charge.count).to eq(0)
           end
         end
-=======
-
-        invoice = result.invoice
-        expect(invoice.fees_amount_cents).to eq(20_000)
-        expect(invoice.progressive_billing_credit_amount_cents).to eq(3_000)
-        expect(invoice.coupons_amount_cents).to eq(1_500)
-        expect(invoice.sub_total_excluding_taxes_amount_cents).to eq(15_500) # 20_000 - 1_500 - 3_000
-        expect(invoice.taxes_amount_cents).to eq(1_550)
-        expect(invoice.sub_total_including_taxes_amount_cents).to eq(17_050) # 15_500 + 1_550
-        expect(invoice.prepaid_credit_amount_cents).to eq(6_323)
-        expect(invoice.credit_notes_amount_cents).to eq(1_000)
-        expect(invoice.total_amount_cents).to eq(9_727) # 17_050 - 1_000 - 6_323
->>>>>>> 2557957c
       end
     end
   end
