--- conflicted
+++ resolved
@@ -311,7 +311,6 @@
         # Both fixed charges should be overridden in the new plan
         overridden_plan = result.subscription.plan
         expect(overridden_plan.fixed_charges.count).to eq(2)
-<<<<<<< HEAD
 
         fc1_override = overridden_plan.fixed_charges.find_sole_by(parent_id: fixed_charge1.id)
         fc2_override = overridden_plan.fixed_charges.find_sole_by(parent_id: fixed_charge2.id)
@@ -360,56 +359,6 @@
           fc1_override = overridden_plan.fixed_charges.find_sole_by(parent_id: fixed_charge1.id)
           fc2_override = overridden_plan.fixed_charges.find_sole_by(parent_id: fixed_charge2.id)
 
-=======
-
-        fc1_override = overridden_plan.fixed_charges.find_sole_by(parent_id: fixed_charge1.id)
-        fc2_override = overridden_plan.fixed_charges.find_sole_by(parent_id: fixed_charge2.id)
-
-        expect(fc1_override).to be_present
-        expect(fc1_override.units).to eq(5) # Original units (not specified in override)
-        expect(fc2_override).to be_present
-        expect(fc2_override.units).to eq(100) # Overridden units
-      end
-
-      it "creates fixed charge events with timestamp = subscription.started_at for active subscription" do
-        result = create_service.call
-
-        expect(result).to be_success
-
-        subscription = result.subscription
-        expect(subscription.fixed_charge_events.count).to eq(2)
-
-        overridden_plan = subscription.plan
-        fc1_override = overridden_plan.fixed_charges.find_sole_by(parent_id: fixed_charge1.id)
-        fc2_override = overridden_plan.fixed_charges.find_sole_by(parent_id: fixed_charge2.id)
-
-        expect(subscription.fixed_charge_events.pluck(:fixed_charge_id, :units, :timestamp)).to contain_exactly(
-          [fc1_override.id, 5, be_within(1.second).of(subscription.started_at)],
-          [fc2_override.id, 100, be_within(1.second).of(subscription.started_at)]
-        )
-      end
-
-      context "when subscription starts in the future" do
-        let(:subscription_at) { 7.days.from_now }
-
-        it "creates pending subscription with overridden plan but does not create fixed charge events" do
-          result = create_service.call
-
-          expect(result).to be_success
-
-          subscription = result.subscription
-          expect(subscription).to be_pending
-          expect(subscription.started_at).to be_nil
-          expect(subscription.plan.parent_id).to eq(plan.id)
-
-          # Plan should have overridden fixed charges
-          overridden_plan = subscription.plan
-          expect(overridden_plan.fixed_charges.count).to eq(2)
-
-          fc1_override = overridden_plan.fixed_charges.find_sole_by(parent_id: fixed_charge1.id)
-          fc2_override = overridden_plan.fixed_charges.find_sole_by(parent_id: fixed_charge2.id)
-
->>>>>>> 2557957c
           expect(fc1_override.units).to eq(5)
           expect(fc2_override.units).to eq(100)
 
