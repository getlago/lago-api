--- conflicted
+++ resolved
@@ -151,44 +151,23 @@
         expect(usage_response["amountCents"]).to eq("405")
         expect(usage_response["projectedAmountCents"]).to eq("810")
         expect(usage_response["totalAmountCents"]).to eq("405")
-        expect(usage_response["taxesAmountCents"]).to eq("0")
-
-<<<<<<< HEAD
-        charge_usage = usage_response["chargesUsage"].first
+        expect(usage_response["taxesAmountCents"]).to eq("0")        
+        charge_usage = usage_response["chargesUsage"].find { |usage| usage["billableMetric"]["code"] == metric.code }
         expect(charge_usage["billableMetric"]["name"]).to eq(metric.name)
-        expect(charge_usage["billableMetric"]["code"]).to eq(metric.code)
         expect(charge_usage["billableMetric"]["aggregationType"]).to eq("count_agg")
         expect(charge_usage["charge"]["chargeModel"]).to eq("graduated")
         expect(charge_usage["units"]).to eq(4.0)
         expect(charge_usage["projectedUnits"]).to eq(8.0)
         expect(charge_usage["amountCents"]).to eq("5")
         expect(charge_usage["projectedAmountCents"]).to eq("10")
-
-        charge_usage = usage_response["chargesUsage"].last
+        charge_usage = usage_response["chargesUsage"].find { |usage| usage["billableMetric"]["code"] == sum_metric.code }
         expect(charge_usage["billableMetric"]["name"]).to eq(sum_metric.name)
-        expect(charge_usage["billableMetric"]["code"]).to eq(sum_metric.code)
         expect(charge_usage["billableMetric"]["aggregationType"]).to eq("sum_agg")
         expect(charge_usage["charge"]["chargeModel"]).to eq("standard")
         expect(charge_usage["units"]).to eq(4.0)
         expect(charge_usage["projectedUnits"]).to eq(8.0)
         expect(charge_usage["amountCents"]).to eq("400")
         expect(charge_usage["projectedAmountCents"]).to eq("800")
-=======
-      charge_usage = usage_response["chargesUsage"].find { |usage| usage["billableMetric"]["code"] == metric.code }
-      expect(charge_usage["billableMetric"]["name"]).to eq(metric.name)
-      expect(charge_usage["billableMetric"]["aggregationType"]).to eq("count_agg")
-      expect(charge_usage["charge"]["chargeModel"]).to eq("graduated")
-      expect(charge_usage["units"]).to eq(4.0)
-      expect(charge_usage["amountCents"]).to eq("5")
-
-      charge_usage = usage_response["chargesUsage"].find { |usage| usage["billableMetric"]["code"] == sum_metric.code }
-      expect(charge_usage["billableMetric"]["name"]).to eq(sum_metric.name)
-      expect(charge_usage["billableMetric"]["aggregationType"]).to eq("sum_agg")
-      expect(charge_usage["charge"]["chargeModel"]).to eq("standard")
-      expect(charge_usage["units"]).to eq(4.0)
-      expect(charge_usage["amountCents"]).to eq("400")
->>>>>>> 6d7b8a28
-
         grouped_usage = charge_usage["groupedUsage"].first
         expect(grouped_usage["amountCents"]).to eq("400")
         expect(grouped_usage["projectedAmountCents"]).to eq("800")
