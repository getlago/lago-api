--- conflicted
+++ resolved
@@ -39,11 +39,7 @@
     let(:query) do
       <<~GQL
         query {
-<<<<<<< HEAD
-          integrations(limit: 5, type: [netsuite]) {
-=======
           integrations(limit: 5, types: [netsuite]) {
->>>>>>> d190f6c3
             collection {
               ... on NetsuiteIntegration {
                 id
