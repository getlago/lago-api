--- conflicted
+++ resolved
@@ -3,13 +3,14 @@
 require 'rails_helper'
 
 RSpec.describe Plan, type: :model do
-<<<<<<< HEAD
   describe '.has_trial?' do
     let(:plan) { create(:plan, trial_period: 3) }
 
     it 'returns true when trial_period' do
       expect(plan).to have_trial
-=======
+    end
+  end
+
   describe '.yearly_amount_cents' do
     let(:plan) do
       build(:plan, interval: :yearly, amount_cents: 100)
@@ -27,7 +28,6 @@
       before { plan.interval = 'weekly' }
 
       it { expect(plan.yearly_amount_cents).to eq(5200) }
->>>>>>> 5bc127e3
     end
   end
 end