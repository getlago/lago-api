# frozen_string_literal: true

require "rails_helper"

RSpec.describe FixedCharge do
  subject { build(:fixed_charge) }

  it_behaves_like "paper_trail traceable"

  it { expect(described_class).to be_soft_deletable }
  it { is_expected.to belong_to(:organization) }
  it { is_expected.to belong_to(:plan) }
  it { is_expected.to belong_to(:add_on) }
  it { is_expected.to belong_to(:parent).class_name("FixedCharge").optional }
  it { is_expected.to have_many(:children).class_name("FixedCharge").dependent(:nullify) }
  it { is_expected.to have_many(:applied_taxes).class_name("FixedCharge::AppliedTax").dependent(:destroy) }
  it { is_expected.to have_many(:taxes).through(:applied_taxes) }
  it { is_expected.to have_many(:fees) }
  it { is_expected.to have_many(:events).class_name("FixedChargeEvent").dependent(:destroy) }

  it { is_expected.to validate_numericality_of(:units).is_greater_than_or_equal_to(0) }
  it { is_expected.to validate_presence_of(:charge_model) }
  it { is_expected.to validate_exclusion_of(:pay_in_advance).in_array([nil]) }
  it { is_expected.to validate_exclusion_of(:prorated).in_array([nil]) }
  it { is_expected.to validate_presence_of(:properties) }

<<<<<<< HEAD
  describe "#validate_properties" do
    context "with standard charge model" do
      subject(:fixed_charge) { build(:fixed_charge, charge_model: "standard", properties:) }

      let(:properties) { {amount: "invalid"} }
      let(:validation_service) { instance_double(Charges::Validators::StandardService) }
      let(:service_response) do
        BaseService::Result.new.validation_failure!(
          errors: {amount: ["invalid_amount"]}
        )
      end

      it "delegates to a validation service" do
        allow(Charges::Validators::StandardService).to receive(:new)
          .and_return(validation_service)
        allow(validation_service).to receive(:valid?)
          .and_return(false)
        allow(validation_service).to receive(:result)
          .and_return(service_response)

        expect(fixed_charge).not_to be_valid
        expect(fixed_charge.errors.messages.keys).to include(:properties)
        expect(fixed_charge.errors.messages[:properties]).to include("invalid_amount")

        expect(Charges::Validators::StandardService).to have_received(:new).with(charge: fixed_charge)
        expect(validation_service).to have_received(:valid?)
        expect(validation_service).to have_received(:result)
      end
    end

    context "with graduated charge model" do
      subject(:fixed_charge) { build(:fixed_charge, :graduated, properties:) }

      let(:properties) { {graduated_ranges: [{"foo" => "bar"}]} }
      let(:validation_service) { instance_double(Charges::Validators::GraduatedService) }
      let(:service_response) do
        BaseService::Result.new.validation_failure!(
          errors: {
            amount: ["invalid_amount"],
            ranges: ["invalid_graduated_ranges"]
          }
        )
      end

      it "delegates to a validation service" do
        allow(Charges::Validators::GraduatedService).to receive(:new)
          .and_return(validation_service)
        allow(validation_service).to receive(:valid?)
          .and_return(false)
        allow(validation_service).to receive(:result)
          .and_return(service_response)

        expect(fixed_charge).not_to be_valid
        expect(fixed_charge.errors.messages.keys).to include(:properties)
        expect(fixed_charge.errors.messages[:properties]).to include("invalid_amount")
        expect(fixed_charge.errors.messages[:properties]).to include("invalid_graduated_ranges")

        expect(Charges::Validators::GraduatedService).to have_received(:new).with(charge: fixed_charge)
        expect(validation_service).to have_received(:valid?)
        expect(validation_service).to have_received(:result)
      end
    end

    context "with volume charge model" do
      subject(:fixed_charge) { build(:fixed_charge, :volume, properties:) }

      let(:properties) { {volume_ranges: [{"foo" => "bar"}]} }
      let(:validation_service) { instance_double(Charges::Validators::VolumeService) }
      let(:service_response) do
        BaseService::Result.new.validation_failure!(
          errors: {ranges: ["invalid_volume_ranges"]}
        )
      end

      it "delegates to a validation service" do
        allow(Charges::Validators::VolumeService).to receive(:new)
          .and_return(validation_service)
        allow(validation_service).to receive(:valid?)
          .and_return(false)
        allow(validation_service).to receive(:result)
          .and_return(service_response)

        expect(fixed_charge).not_to be_valid
        expect(fixed_charge.errors.messages.keys).to include(:properties)
        expect(fixed_charge.errors.messages[:properties]).to include("invalid_volume_ranges")

        expect(Charges::Validators::VolumeService).to have_received(:new).with(charge: fixed_charge)
        expect(validation_service).to have_received(:valid?)
        expect(validation_service).to have_received(:result)
      end
    end
  end

=======
>>>>>>> 08181dca
  describe "scopes" do
    let(:scoped) { create(:fixed_charge) }
    let(:deleted) { create(:fixed_charge, :deleted) }
    let(:pay_in_advance) { create(:fixed_charge, pay_in_advance: true) }
    let(:pay_in_arrears) { create(:fixed_charge, pay_in_advance: false) }

    before do
      scoped
      deleted
      pay_in_advance
      pay_in_arrears
    end

    describe ".all" do
      it "returns all not deleted fixed charges" do
        expect(described_class.all).to match_array([scoped, pay_in_advance, pay_in_arrears])
      end
    end

    describe ".pay_in_advance" do
      it "returns only pay_in_advance fixed charges" do
        expect(described_class.pay_in_advance).to match_array([pay_in_advance])
      end
    end

    describe ".pay_in_arrears" do
      it "returns only pay_in_arrears fixed charges" do
        expect(described_class.pay_in_arrears).to match_array([pay_in_arrears, scoped])
      end
    end
  end

  describe "#equal_properties?" do
    let(:fixed_charge1) { build(:fixed_charge, properties: {amount: 100}) }

    context "when charge model is not the same" do
      let(:fixed_charge2) { build(:fixed_charge, :volume) }

      it "returns false" do
        expect(fixed_charge1.equal_properties?(fixed_charge2)).to be false
      end
    end

    context "when charge model is the same and properties are different" do
      let(:fixed_charge2) { build(:fixed_charge, properties: {amount: 200}) }

      it "returns false if properties are not the same" do
        expect(fixed_charge1.equal_properties?(fixed_charge2)).to be false
      end
    end

    context "when charge model and properties are the same" do
      let(:fixed_charge2) { build(:fixed_charge, properties: {amount: 100}) }

      it "returns true if both charge model and properties are the same" do
        expect(fixed_charge1.equal_properties?(fixed_charge2)).to be true
      end
    end
  end

  describe "#validate_pay_in_advance" do
    context "when charge model is standard" do
      it "is valid with pay_in_advance true" do
        fixed_charge = build(:fixed_charge, charge_model: "standard", pay_in_advance: true)
        expect(fixed_charge).to be_valid
      end

      it "is valid with pay_in_advance false" do
        fixed_charge = build(:fixed_charge, charge_model: "standard", pay_in_advance: false)
        expect(fixed_charge).to be_valid
      end
    end

    context "when charge model is volume" do
      it "returns an error with pay_in_advance true" do
        fixed_charge = build(:fixed_charge, :volume, pay_in_advance: true)

        expect(fixed_charge).not_to be_valid
        expect(fixed_charge.errors.messages[:pay_in_advance]).to include("invalid_charge_model")
      end

      it "is valid with pay_in_advance false" do
        fixed_charge = build(:fixed_charge, :volume, pay_in_advance: false)
        expect(fixed_charge).to be_valid
      end
    end

    context "when charge model is graduated" do
      it "is valid with pay_in_advance true" do
        fixed_charge = build(:fixed_charge, :graduated, pay_in_advance: true)
        expect(fixed_charge).to be_valid
      end

      it "is valid with pay_in_advance false" do
        fixed_charge = build(:fixed_charge, :graduated, pay_in_advance: false)
        expect(fixed_charge).to be_valid
      end
    end
  end

  describe "#validate_prorated" do
    context "when charge model is standard" do
      it "is valid with pay_in_advance true and prorated true" do
        fixed_charge = build(:fixed_charge, charge_model: "standard", pay_in_advance: true, prorated: true)
        expect(fixed_charge).to be_valid
      end

      it "is valid with pay_in_advance true and prorated false" do
        fixed_charge = build(:fixed_charge, charge_model: "standard", pay_in_advance: true, prorated: false)
        expect(fixed_charge).to be_valid
      end

      it "is valid with pay_in_advance false and prorated true" do
        fixed_charge = build(:fixed_charge, charge_model: "standard", pay_in_advance: false, prorated: true)
        expect(fixed_charge).to be_valid
      end

      it "is valid with pay_in_advance false and prorated false" do
        fixed_charge = build(:fixed_charge, charge_model: "standard", pay_in_advance: false, prorated: false)
        expect(fixed_charge).to be_valid
      end
    end

    context "when charge model is volume" do
      it "is valid with pay_in_advance false and prorated true" do
        fixed_charge = build(:fixed_charge, :volume, pay_in_advance: false, prorated: true)
        expect(fixed_charge).to be_valid
      end

      it "is valid with pay_in_advance false and prorated false" do
        fixed_charge = build(:fixed_charge, :volume, pay_in_advance: false, prorated: false)
        expect(fixed_charge).to be_valid
      end
    end

    context "when charge model is graduated" do
      it "returns an error with pay_in_advance true and prorated true" do
        fixed_charge = build(:fixed_charge, :graduated, pay_in_advance: true, prorated: true)

        expect(fixed_charge).not_to be_valid
        expect(fixed_charge.errors.messages[:prorated]).to include("invalid_charge_model")
      end

      it "is valid with pay_in_advance true and prorated false" do
        fixed_charge = build(:fixed_charge, :graduated, pay_in_advance: true, prorated: false)
        expect(fixed_charge).to be_valid
      end

      it "is valid with pay_in_advance false and prorated true" do
        fixed_charge = build(:fixed_charge, :graduated, pay_in_advance: false, prorated: true)
        expect(fixed_charge).to be_valid
      end

      it "is valid with pay_in_advance false and prorated false" do
        fixed_charge = build(:fixed_charge, :graduated, pay_in_advance: false, prorated: false)
        expect(fixed_charge).to be_valid
      end
    end
  end
end<|MERGE_RESOLUTION|>--- conflicted
+++ resolved
@@ -24,102 +24,6 @@
   it { is_expected.to validate_exclusion_of(:prorated).in_array([nil]) }
   it { is_expected.to validate_presence_of(:properties) }
 
-<<<<<<< HEAD
-  describe "#validate_properties" do
-    context "with standard charge model" do
-      subject(:fixed_charge) { build(:fixed_charge, charge_model: "standard", properties:) }
-
-      let(:properties) { {amount: "invalid"} }
-      let(:validation_service) { instance_double(Charges::Validators::StandardService) }
-      let(:service_response) do
-        BaseService::Result.new.validation_failure!(
-          errors: {amount: ["invalid_amount"]}
-        )
-      end
-
-      it "delegates to a validation service" do
-        allow(Charges::Validators::StandardService).to receive(:new)
-          .and_return(validation_service)
-        allow(validation_service).to receive(:valid?)
-          .and_return(false)
-        allow(validation_service).to receive(:result)
-          .and_return(service_response)
-
-        expect(fixed_charge).not_to be_valid
-        expect(fixed_charge.errors.messages.keys).to include(:properties)
-        expect(fixed_charge.errors.messages[:properties]).to include("invalid_amount")
-
-        expect(Charges::Validators::StandardService).to have_received(:new).with(charge: fixed_charge)
-        expect(validation_service).to have_received(:valid?)
-        expect(validation_service).to have_received(:result)
-      end
-    end
-
-    context "with graduated charge model" do
-      subject(:fixed_charge) { build(:fixed_charge, :graduated, properties:) }
-
-      let(:properties) { {graduated_ranges: [{"foo" => "bar"}]} }
-      let(:validation_service) { instance_double(Charges::Validators::GraduatedService) }
-      let(:service_response) do
-        BaseService::Result.new.validation_failure!(
-          errors: {
-            amount: ["invalid_amount"],
-            ranges: ["invalid_graduated_ranges"]
-          }
-        )
-      end
-
-      it "delegates to a validation service" do
-        allow(Charges::Validators::GraduatedService).to receive(:new)
-          .and_return(validation_service)
-        allow(validation_service).to receive(:valid?)
-          .and_return(false)
-        allow(validation_service).to receive(:result)
-          .and_return(service_response)
-
-        expect(fixed_charge).not_to be_valid
-        expect(fixed_charge.errors.messages.keys).to include(:properties)
-        expect(fixed_charge.errors.messages[:properties]).to include("invalid_amount")
-        expect(fixed_charge.errors.messages[:properties]).to include("invalid_graduated_ranges")
-
-        expect(Charges::Validators::GraduatedService).to have_received(:new).with(charge: fixed_charge)
-        expect(validation_service).to have_received(:valid?)
-        expect(validation_service).to have_received(:result)
-      end
-    end
-
-    context "with volume charge model" do
-      subject(:fixed_charge) { build(:fixed_charge, :volume, properties:) }
-
-      let(:properties) { {volume_ranges: [{"foo" => "bar"}]} }
-      let(:validation_service) { instance_double(Charges::Validators::VolumeService) }
-      let(:service_response) do
-        BaseService::Result.new.validation_failure!(
-          errors: {ranges: ["invalid_volume_ranges"]}
-        )
-      end
-
-      it "delegates to a validation service" do
-        allow(Charges::Validators::VolumeService).to receive(:new)
-          .and_return(validation_service)
-        allow(validation_service).to receive(:valid?)
-          .and_return(false)
-        allow(validation_service).to receive(:result)
-          .and_return(service_response)
-
-        expect(fixed_charge).not_to be_valid
-        expect(fixed_charge.errors.messages.keys).to include(:properties)
-        expect(fixed_charge.errors.messages[:properties]).to include("invalid_volume_ranges")
-
-        expect(Charges::Validators::VolumeService).to have_received(:new).with(charge: fixed_charge)
-        expect(validation_service).to have_received(:valid?)
-        expect(validation_service).to have_received(:result)
-      end
-    end
-  end
-
-=======
->>>>>>> 08181dca
   describe "scopes" do
     let(:scoped) { create(:fixed_charge) }
     let(:deleted) { create(:fixed_charge, :deleted) }
