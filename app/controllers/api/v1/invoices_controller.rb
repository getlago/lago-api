--- conflicted
+++ resolved
@@ -31,15 +31,12 @@
         if params[:external_customer_id]
           invoices = invoices.joins(:customer).where(customers: { external_id: params[:external_customer_id] })
         end
-<<<<<<< HEAD
 
         if valid_payment_status?(params[:payment_status])
           invoices = invoices.where(payment_status: params[:payment_status])
         end
 
-=======
         invoices = invoices.where(status: params[:status]) if valid_status?(params[:status])
->>>>>>> 9b3e1831
         invoices = invoices.where(date_from_criteria) if valid_date?(params[:issuing_date_from])
         invoices = invoices.where(date_to_criteria) if valid_date?(params[:issuing_date_to])
         invoices = invoices.order(created_at: :desc)
@@ -123,13 +120,12 @@
         { issuing_date: ..Date.strptime(params[:issuing_date_to]) }
       end
 
-<<<<<<< HEAD
+      def valid_status?(status)
+        Invoice.statuses.key?(status)
+      end
+
       def valid_payment_status?(status)
         Invoice.payment_statuses.key?(status)
-=======
-      def valid_status?(status)
-        Invoice.statuses.key?(status)
->>>>>>> 9b3e1831
       end
     end
   end
