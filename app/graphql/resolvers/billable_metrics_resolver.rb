# frozen_string_literal: true

module Resolvers
  class BillableMetricsResolver < GraphQL::Schema::Resolver
    include AuthenticableApiUser
    include RequiredOrganization

    description 'Query billable metrics of an organization'

    argument :ids, [String], required: false, description: 'List of plan ID to fetch'
    argument :limit, Integer, required: false
    argument :page, Integer, required: false
    argument :recurring, Boolean, required: false
    argument :search_term, String, required: false

    argument :aggregation_types, [Types::BillableMetrics::AggregationTypeEnum], required: false

    type Types::BillableMetrics::Object.collection_type, null: false

<<<<<<< HEAD
    def resolve( # rubocop:disable Metrics/ParameterLists
      ids: nil,
      page: nil,
      limit: nil,
      search_term: nil,
      aggregation_types: nil,
      recurring: nil
    )
      validate_organization!

      query = ::BillableMetricsQuery.new(organization: current_organization)
      result = query.call(
        search_term:,
        page:,
        limit:,
        filters: {
          ids:,
          recurring:,
          aggregation_types:,
        },
=======
    def resolve(**args)
      validate_organization!

      result = ::BillableMetricsQuery.new(organization: current_organization).call(
        search_term: args[:search_term],
        page: args[:page],
        limit: args[:limit],
        filters: args.slice(args[:ids], args[:recurring], args[:aggregation_types]),
>>>>>>> 2a64b74b
      )

      result.billable_metrics
    end
  end
end<|MERGE_RESOLUTION|>--- conflicted
+++ resolved
@@ -17,28 +17,6 @@
 
     type Types::BillableMetrics::Object.collection_type, null: false
 
-<<<<<<< HEAD
-    def resolve( # rubocop:disable Metrics/ParameterLists
-      ids: nil,
-      page: nil,
-      limit: nil,
-      search_term: nil,
-      aggregation_types: nil,
-      recurring: nil
-    )
-      validate_organization!
-
-      query = ::BillableMetricsQuery.new(organization: current_organization)
-      result = query.call(
-        search_term:,
-        page:,
-        limit:,
-        filters: {
-          ids:,
-          recurring:,
-          aggregation_types:,
-        },
-=======
     def resolve(**args)
       validate_organization!
 
@@ -47,7 +25,6 @@
         page: args[:page],
         limit: args[:limit],
         filters: args.slice(args[:ids], args[:recurring], args[:aggregation_types]),
->>>>>>> 2a64b74b
       )
 
       result.billable_metrics
