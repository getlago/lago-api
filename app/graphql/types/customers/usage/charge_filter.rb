--- conflicted
+++ resolved
@@ -13,12 +13,9 @@
         field :amount_cents, GraphQL::Types::BigInt, null: false
         field :events_count, Integer, null: false
         field :invoice_display_name, String, null: true
-<<<<<<< HEAD
+        field :pricing_unit_amount_cents, GraphQL::Types::BigInt, null: true
         field :projected_amount_cents, GraphQL::Types::BigInt, null: false
         field :projected_units, GraphQL::Types::Float, null: false
-=======
-        field :pricing_unit_amount_cents, GraphQL::Types::BigInt, null: true
->>>>>>> 50c2947a
         field :units, GraphQL::Types::Float, null: false
         field :values, Types::ChargeFilters::Values, null: false
 
