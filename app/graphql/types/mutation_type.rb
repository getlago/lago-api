# frozen_string_literal: true

module Types
  class MutationType < Types::BaseObject
    field :login_user, mutation: Mutations::LoginUser
    field :register_user, mutation: Mutations::RegisterUser

    field :update_organization, mutation: Mutations::Organizations::Update

    field :create_billable_metric, mutation: Mutations::BillableMetrics::Create
    field :update_billable_metric, mutation: Mutations::BillableMetrics::Update
    field :destroy_billable_metric, mutation: Mutations::BillableMetrics::Destroy

    field :create_plan, mutation: Mutations::Plans::Create
    field :update_plan, mutation: Mutations::Plans::Update
    field :destroy_plan, mutation: Mutations::Plans::Destroy

    field :create_customer, mutation: Mutations::Customers::Create
    field :update_customer, mutation: Mutations::Customers::Update
    field :update_customer_vat_rate, mutation: Mutations::Customers::UpdateVatRate
    field :update_customer_invoice_grace_period, mutation: Mutations::Customers::UpdateInvoiceGracePeriod
    field :destroy_customer, mutation: Mutations::Customers::Destroy

    field :create_subscription, mutation: Mutations::Subscriptions::Create
    field :update_subscription, mutation: Mutations::Subscriptions::Update
    field :terminate_subscription, mutation: Mutations::Subscriptions::Terminate

    field :create_coupon, mutation: Mutations::Coupons::Create
    field :update_coupon, mutation: Mutations::Coupons::Update
    field :destroy_coupon, mutation: Mutations::Coupons::Destroy
    field :terminate_coupon, mutation: Mutations::Coupons::Terminate

    field :create_applied_coupon, mutation: Mutations::AppliedCoupons::Create
    field :terminate_applied_coupon, mutation: Mutations::AppliedCoupons::Terminate

    field :create_add_on, mutation: Mutations::AddOns::Create
    field :update_add_on, mutation: Mutations::AddOns::Update
    field :destroy_add_on, mutation: Mutations::AddOns::Destroy

    field :create_applied_add_on, mutation: Mutations::AppliedAddOns::Create

    field :destroy_payment_provider, mutation: Mutations::PaymentProviders::Destroy
    field :add_stripe_payment_provider, mutation: Mutations::PaymentProviders::Stripe

    field :add_gocardless_payment_provider, mutation: Mutations::PaymentProviders::Gocardless

    field :create_credit_note, mutation: Mutations::CreditNotes::Create
    field :update_credit_note, mutation: Mutations::CreditNotes::Update
    field :download_credit_note, mutation: Mutations::CreditNotes::Download
    field :void_credit_note, mutation: Mutations::CreditNotes::Void

    field :download_invoice, mutation: Mutations::Invoices::Download
<<<<<<< HEAD
    field :retry_payment, mutation: Mutations::Invoices::RetryPayment
=======
    field :refresh_invoice, mutation: Mutations::Invoices::Refresh
    field :finalize_invoice, mutation: Mutations::Invoices::Finalize
>>>>>>> 68d778af

    field :create_customer_wallet, mutation: Mutations::Wallets::Create
    field :update_customer_wallet, mutation: Mutations::Wallets::Update
    field :terminate_customer_wallet, mutation: Mutations::Wallets::Terminate

    field :create_customer_wallet_transaction, mutation: Mutations::WalletTransactions::Create

    field :create_invite, mutation: Mutations::Invites::Create
    field :accept_invite, mutation: Mutations::Invites::Accept
    field :revoke_invite, mutation: Mutations::Invites::Revoke
    field :revoke_membership, mutation: Mutations::Memberships::Revoke
  end
end<|MERGE_RESOLUTION|>--- conflicted
+++ resolved
@@ -50,12 +50,9 @@
     field :void_credit_note, mutation: Mutations::CreditNotes::Void
 
     field :download_invoice, mutation: Mutations::Invoices::Download
-<<<<<<< HEAD
-    field :retry_payment, mutation: Mutations::Invoices::RetryPayment
-=======
     field :refresh_invoice, mutation: Mutations::Invoices::Refresh
     field :finalize_invoice, mutation: Mutations::Invoices::Finalize
->>>>>>> 68d778af
+    field :retry_payment, mutation: Mutations::Invoices::RetryPayment
 
     field :create_customer_wallet, mutation: Mutations::Wallets::Create
     field :update_customer_wallet, mutation: Mutations::Wallets::Update
