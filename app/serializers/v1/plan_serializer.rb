--- conflicted
+++ resolved
@@ -24,11 +24,8 @@
       }
 
       payload.merge!(charges) if include?(:charges)
-<<<<<<< HEAD
       payload.merge!(fixed_charges) if include?(:fixed_charges)
-=======
       payload.merge!(entitlements) if include?(:entitlements)
->>>>>>> 7bed813e
       payload.merge!(usage_thresholds) if include?(:usage_thresholds)
       payload.merge!(taxes) if include?(:taxes)
       payload.merge!(minimum_commitment) if include?(:minimum_commitment) && model.minimum_commitment
@@ -47,19 +44,19 @@
       ).serialize
     end
 
-<<<<<<< HEAD
     def fixed_charges
       ::CollectionSerializer.new(
         model.fixed_charges,
         ::V1::FixedChargeSerializer,
         collection_name: "fixed_charges"
-=======
+      ).serialize
+    end
+
     def entitlements
       ::CollectionSerializer.new(
         model.entitlements.includes(:feature, values: :privilege),
         ::V1::Entitlement::PlanEntitlementSerializer,
         collection_name: "entitlements"
->>>>>>> 7bed813e
       ).serialize
     end
 
