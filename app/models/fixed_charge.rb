# frozen_string_literal: true

class FixedCharge < ApplicationRecord
  include PaperTrailTraceable
  include ChargePropertiesValidation
  include Discard::Model

  self.discard_column = :deleted_at
  default_scope -> { kept }

  belongs_to :organization
  belongs_to :plan, -> { with_discarded }, touch: true
  belongs_to :add_on, -> { with_discarded }, touch: true
  belongs_to :parent, class_name: "FixedCharge", optional: true
  has_many :children, class_name: "FixedCharge", foreign_key: :parent_id, dependent: :nullify
  has_many :applied_taxes, class_name: "FixedCharge::AppliedTax", dependent: :destroy
  has_many :taxes, through: :applied_taxes
  has_many :fees
  has_many :events, class_name: "FixedChargeEvent", dependent: :destroy

  has_many :applied_taxes, class_name: "FixedCharge::AppliedTax", dependent: :destroy
  has_many :taxes, through: :applied_taxes

  scope :pay_in_advance, -> { where(pay_in_advance: true) }
  scope :pay_in_arrears, -> { where(pay_in_advance: false) }

  CHARGE_MODELS = {
    standard: "standard",
    graduated: "graduated",
    volume: "volume"
  }.freeze

  enum :charge_model, CHARGE_MODELS
  delegate :code, to: :add_on

  validates :units, numericality: {greater_than_or_equal_to: 0}
  validates :charge_model, presence: true
  validates :pay_in_advance, exclusion: [nil]
  validates :prorated, exclusion: [nil]
  validates :properties, presence: true

  validate :validate_pay_in_advance
  validate :validate_prorated
  validate :validate_properties

  def equal_properties?(fixed_charge)
    charge_model == fixed_charge.charge_model && properties == fixed_charge.properties
  end

  # When upgrading a subscription with fixed_charges paid_in_advance,
  # this exact charge might have already been paid at the beginning of billing period.
  # in case of prorating, we need to deduct the prorated amount (remaining of the billing_period)
  # that was already paid from the new price.
  def already_paid_in_prev_subscription?(subscription)
    return false if subscription.next_subscription.nil?

    subscription.next_subscription.plan.fixed_charges.exists?(add_on_id:)
  end

<<<<<<< HEAD
  private
=======
  def validate_pay_in_advance
    return unless pay_in_advance?

    if volume?
      errors.add(:pay_in_advance, :invalid_charge_model)
    end
  end

  # NOTE: A prorated fixed charge is valid in the following cases:
  # - standard model with any payment timing
  # - volume model with pay_in_arrears only
  # - graduated model with pay_in_arrears only
  # Graduated + pay_in_advance + prorated is NOT allowed
  def validate_prorated
    return unless prorated?

    if graduated? && pay_in_advance?
      errors.add(:prorated, :invalid_charge_model)
    end
  end

>>>>>>> 9ba81e62
  def validate_properties
    return if properties.blank?

    validate_charge_model_properties(charge_model)
  end
end

# == Schema Information
#
# Table name: fixed_charges
#
#  id                   :uuid             not null, primary key
#  charge_model         :enum             default("standard"), not null
#  deleted_at           :datetime
#  invoice_display_name :string
#  pay_in_advance       :boolean          default(FALSE), not null
#  properties           :jsonb            not null
#  prorated             :boolean          default(FALSE), not null
#  units                :decimal(30, 10)  default(0.0), not null
#  created_at           :datetime         not null
#  updated_at           :datetime         not null
#  add_on_id            :uuid             not null
#  organization_id      :uuid             not null
#  parent_id            :uuid
#  plan_id              :uuid             not null
#
# Indexes
#
#  index_fixed_charges_on_add_on_id        (add_on_id)
#  index_fixed_charges_on_deleted_at       (deleted_at)
#  index_fixed_charges_on_organization_id  (organization_id)
#  index_fixed_charges_on_parent_id        (parent_id)
#  index_fixed_charges_on_plan_id          (plan_id)
#
# Foreign Keys
#
#  fk_rails_...  (add_on_id => add_ons.id)
#  fk_rails_...  (organization_id => organizations.id)
#  fk_rails_...  (plan_id => plans.id)
#<|MERGE_RESOLUTION|>--- conflicted
+++ resolved
@@ -57,9 +57,7 @@
     subscription.next_subscription.plan.fixed_charges.exists?(add_on_id:)
   end
 
-<<<<<<< HEAD
   private
-=======
   def validate_pay_in_advance
     return unless pay_in_advance?
 
@@ -81,7 +79,6 @@
     end
   end
 
->>>>>>> 9ba81e62
   def validate_properties
     return if properties.blank?
 
