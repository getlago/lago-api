--- conflicted
+++ resolved
@@ -23,11 +23,8 @@
     percentage
     volume
     graduated_percentage
-<<<<<<< HEAD
     package_group
-=======
     timebased
->>>>>>> ed820421
   ].freeze
 
   enum charge_model: CHARGE_MODELS
