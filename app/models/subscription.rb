# frozen_string_literal: true

class Subscription < ApplicationRecord
  belongs_to :customer
  belongs_to :plan
  belongs_to :previous_subscription, class_name: 'Subscription', optional: true

  has_one :organization, through: :customer
  has_many :next_subscriptions, class_name: 'Subscription', foreign_key: :previous_subscription_id

  has_many :invoices
  has_many :fees

  STATUSES = [
    :pending,
    :active,
    :terminated,
    :canceled,
  ].freeze

  enum status: STATUSES

  def mark_as_active!(timestamp = Time.zone.now)
    self.started_at ||= timestamp
    active!
  end

  def mark_as_terminated!(timestamp = Time.zone.now)
    self.terminated_at ||= timestamp
    terminated!
  end

  def mark_as_canceled!
    self.canceled_at ||= Time.zone.now
    canceled!
  end

  def upgraded?
    return false unless next_subscription

    plan.amount_cents <= next_subscription.plan.amount_cents
  end

<<<<<<< HEAD
  def trial_end_date
    return unless plan.has_trial?

    started_at.to_date + plan.trial_period.days
=======
  def next_subscription
    next_subscriptions.not_canceled.order(created_at: :desc).first
>>>>>>> a5fe95aa
  end
end<|MERGE_RESOLUTION|>--- conflicted
+++ resolved
@@ -41,14 +41,13 @@
     plan.amount_cents <= next_subscription.plan.amount_cents
   end
 
-<<<<<<< HEAD
   def trial_end_date
     return unless plan.has_trial?
 
     started_at.to_date + plan.trial_period.days
-=======
+  end
+
   def next_subscription
     next_subscriptions.not_canceled.order(created_at: :desc).first
->>>>>>> a5fe95aa
   end
 end