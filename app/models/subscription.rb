# frozen_string_literal: true

class Subscription < ApplicationRecord
  include PaperTrailTraceable
  include RansackUuidSearch

  belongs_to :customer, -> { with_discarded }
  belongs_to :plan, -> { with_discarded }
  belongs_to :previous_subscription, class_name: "Subscription", optional: true
  belongs_to :organization

  has_one :billing_entity, through: :customer
  has_many :next_subscriptions, class_name: "Subscription", foreign_key: :previous_subscription_id
  has_many :events
  has_many :invoice_subscriptions
  has_many :invoices, through: :invoice_subscriptions
  has_many :integration_resources, as: :syncable
  has_many :fees
  has_many :daily_usages
  has_many :usage_thresholds, through: :plan
  has_many :entitlements, class_name: "Entitlement::Entitlement"
  has_many :entitlement_removals, class_name: "Entitlement::SubscriptionFeatureRemoval"
  has_many :subscription_fixed_charge_units_overrides, dependent: :destroy
<<<<<<< HEAD
  has_many :fixed_charges, through: :plan
  has_many :add_ons, through: :fixed_charges
=======
>>>>>>> 0fe78c58

  has_many :activity_logs,
    -> { order(logged_at: :desc) },
    class_name: "Clickhouse::ActivityLog",
    foreign_key: :external_subscription_id,
    primary_key: :external_id

  has_one :lifetime_usage, autosave: true
  has_one :subscription_activity, class_name: "UsageMonitoring::SubscriptionActivity"

  validates :external_id, :billing_time, presence: true
  validate :validate_external_id, on: :create

  STATUSES = [
    :pending,
    :active,
    :terminated,
    :canceled
  ].freeze

  BILLING_TIME = %i[
    calendar
    anniversary
  ].freeze

  ON_TERMINATION_CREDIT_NOTES = {credit: "credit", skip: "skip"}.freeze
  ON_TERMINATION_INVOICES = {generate: "generate", skip: "skip"}.freeze

  enum :status, STATUSES
  enum :billing_time, BILLING_TIME
  enum :on_termination_credit_note, ON_TERMINATION_CREDIT_NOTES, prefix: true
  enum :on_termination_invoice, ON_TERMINATION_INVOICES, prefix: true

  validates :on_termination_credit_note, absence: true, if: -> { plan&.pay_in_arrears? }

  scope :starting_in_the_future, -> { pending.where(previous_subscription: nil) }

  # NOTE: SQL query to get subscription_at into customer timezone
  def self.subscription_at_in_timezone_sql
    <<-SQL
      subscriptions.subscription_at::timestamptz AT TIME ZONE
      COALESCE(customers.timezone, organizations.timezone, 'UTC')
    SQL
  end

  # NOTE: SQL query to get subscription_at into customer timezone
  def self.ending_at_in_timezone_sql
    <<-SQL
      subscriptions.ending_at::timestamptz AT TIME ZONE
      COALESCE(customers.timezone, organizations.timezone, 'UTC')
    SQL
  end

  def self.ransackable_attributes(_ = nil)
    %w[id name external_id]
  end

  def self.ransackable_associations(_ = nil)
    %w[customer plan]
  end

  def mark_as_active!(timestamp = Time.current)
    self.started_at ||= timestamp
    self.lifetime_usage ||= previous_subscription&.lifetime_usage || build_lifetime_usage(organization:)
    self.lifetime_usage.recalculate_invoiced_usage = true
    active!
  end

  def mark_as_terminated!(timestamp = Time.current)
    self.terminated_at ||= timestamp
    terminated!
  end

  def mark_as_canceled!
    self.canceled_at ||= Time.current
    canceled!
  end

  def upgraded?
    return false unless next_subscription

    plan.yearly_amount_cents <= next_subscription.plan.yearly_amount_cents
  end

  def downgraded?
    return false unless next_subscription

    plan.yearly_amount_cents > next_subscription.plan.yearly_amount_cents
  end

  def trial_end_date
    return unless plan.has_trial?

    initial_started_at.to_date + plan.trial_period.days
  end

  def trial_end_datetime
    return unless plan.has_trial?

    initial_started_at + plan.trial_period.days
  end

  def in_trial_period?
    return false if trial_ended_at
    return false if initial_started_at.future?

    trial_end_datetime.present? && trial_end_datetime.future?
  end

  def started_in_past?
    started_at.to_date < created_at.to_date
  end

  def initial_started_at
    customer.subscriptions
      .where(external_id:)
      .where.not(started_at: nil)
      .order(started_at: :asc).first&.started_at || subscription_at
  end

  def next_subscription
    next_subscriptions.reject(&:canceled?).max_by(&:created_at)
  end

  def already_billed?
    fees.subscription.any?
  end

  def starting_in_the_future?
    pending? && previous_subscription.nil?
  end

  def validate_external_id
    return unless active?
    return unless organization.subscriptions.active.exists?(external_id:)

    # NOTE: We want unique external id per organization.
    errors.add(:external_id, :value_already_exist)
  end

  def downgrade_plan_date
    return unless next_subscription
    return unless next_subscription.pending?

    ::Subscriptions::DatesService.new_instance(self, Time.current)
      .next_end_of_period.to_date + 1.day
  end

  def display_name
    name.presence || plan.name
  end

  def invoice_name
    name.presence || plan.invoice_name
  end

  # When upgrade, we want to bill one day less since date of the upgrade will be
  # included in the first invoice for the new plan
  def date_diff_with_timezone(from_datetime, to_datetime)
    number_od_days = Utils::Datetime.date_diff_with_timezone(
      from_datetime,
      to_datetime,
      customer.applicable_timezone
    )

    return number_od_days unless terminated? && upgraded?

    number_od_days -= 1

    number_od_days.negative? ? 0 : number_od_days
  end

  def should_sync_hubspot_subscription?
    customer.integration_customers.hubspot_kind.any? { |c| c.integration.sync_subscriptions }
  end

  def terminated_at?(timestamp)
    return false unless terminated?
    return false if terminated_at.nil? || timestamp.nil?

    # TODO: should be cleaned up to only use Time
    timestamp = timestamp.to_time if [Date, DateTime, String].include?(timestamp.class)
    timestamp = Time.zone.at(timestamp) if timestamp.is_a?(Integer)

    terminated_at.round <= timestamp.round
  end

  # TODO: Apply this method in CreateInvoiceSubscriptionService
  # This method calculates boundaries for terminated subscription. If termination is happening on billing date
  # new boundaries will be calculated only if there is no invoice subscription object for previous period.
  # Basically, we will bill regular subscription amount for previous period.
  # If subscription is happening on any other day, method is returning boundaries only for the used dates in
  # current period
  def adjusted_boundaries(datetime, boundaries)
    return boundaries unless terminated? && next_subscription.nil?

    # First we need to ensure that termination date is not started_at date. In that case boundaries are correct
    # and we should bill only one day. If this is not the case we should proceed.
    return boundaries if (datetime - 1.day) < started_at

    # Date service has various checks for terminated subscriptions. We want to avoid it and fetch boundaries
    # for current usage (current period) but when subscription was active (one day ago)
    duplicate = dup.tap { |s| s.status = :active }

    dates_service = Subscriptions::DatesService.new_instance(duplicate, datetime - 1.day, current_usage: true)
    return boundaries if datetime < dates_service.charges_to_datetime
    return boundaries unless (datetime - dates_service.charges_to_datetime) < 1.day

    # We should calculate boundaries as if subscription was not terminated
    dates_service = Subscriptions::DatesService.new_instance(duplicate, datetime, current_usage: false)

    previous_period_boundaries = {
      from_datetime: dates_service.from_datetime,
      to_datetime: dates_service.to_datetime,
      charges_from_datetime: dates_service.charges_from_datetime,
      charges_to_datetime: dates_service.charges_to_datetime,
      timestamp: datetime,
      charges_duration: dates_service.charges_duration_in_days
    }

    InvoiceSubscription.matching?(self, previous_period_boundaries) ? boundaries : previous_period_boundaries
  end
end

# == Schema Information
#
# Table name: subscriptions
#
#  id                         :uuid             not null, primary key
#  billing_time               :integer          default("calendar"), not null
#  canceled_at                :datetime
#  ending_at                  :datetime
#  name                       :string
#  on_termination_credit_note :enum
#  on_termination_invoice     :enum             default("generate"), not null
#  started_at                 :datetime
#  status                     :integer          not null
#  subscription_at            :datetime
#  terminated_at              :datetime
#  trial_ended_at             :datetime
#  created_at                 :datetime         not null
#  updated_at                 :datetime         not null
#  customer_id                :uuid             not null
#  external_id                :string           not null
#  organization_id            :uuid             not null
#  plan_id                    :uuid             not null
#  previous_subscription_id   :uuid
#
# Indexes
#
#  index_subscriptions_on_customer_id                          (customer_id)
#  index_subscriptions_on_external_id                          (external_id)
#  index_subscriptions_on_organization_id                      (organization_id)
#  index_subscriptions_on_plan_id                              (plan_id)
#  index_subscriptions_on_previous_subscription_id_and_status  (previous_subscription_id,status)
#  index_subscriptions_on_started_at                           (started_at)
#  index_subscriptions_on_started_at_and_ending_at             (started_at,ending_at)
#  index_subscriptions_on_status                               (status)
#
# Foreign Keys
#
#  fk_rails_...  (customer_id => customers.id)
#  fk_rails_...  (organization_id => organizations.id)
#  fk_rails_...  (plan_id => plans.id)
#<|MERGE_RESOLUTION|>--- conflicted
+++ resolved
@@ -21,12 +21,8 @@
   has_many :entitlements, class_name: "Entitlement::Entitlement"
   has_many :entitlement_removals, class_name: "Entitlement::SubscriptionFeatureRemoval"
   has_many :subscription_fixed_charge_units_overrides, dependent: :destroy
-<<<<<<< HEAD
   has_many :fixed_charges, through: :plan
   has_many :add_ons, through: :fixed_charges
-=======
->>>>>>> 0fe78c58
-
   has_many :activity_logs,
     -> { order(logged_at: :desc) },
     class_name: "Clickhouse::ActivityLog",
