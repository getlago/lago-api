# frozen_string_literal: true

module Invoices
  class ApplyProviderTaxesService < BaseService
    def initialize(invoice:, provider_taxes: nil)
      @invoice = invoice
      @provider_taxes = provider_taxes || fetch_provider_taxes_result.fees

      super
    end

    def call
      result.applied_taxes = []
      applied_taxes_amount_cents = 0
      taxes_rate = 0

      applicable_taxes.values.each do |tax|
        tax_rate = tax.rate.to_f * 100

        applied_tax = invoice.applied_taxes.new(
          tax_description: tax.type,
          tax_code: tax.name.parameterize(separator: '_'),
          tax_name: tax.name,
          tax_rate: tax_rate,
          amount_currency: invoice.currency
        )
        invoice.applied_taxes << applied_tax

        tax_amount_cents = compute_tax_amount_cents(tax)
        applied_tax.fees_amount_cents = fees_amount_cents(tax)
        applied_tax.amount_cents = tax_amount_cents.round

        # NOTE: when applied on user current usage, the invoice is
        #       not created in DB
        applied_tax.save! if invoice.persisted?

        applied_taxes_amount_cents += tax_amount_cents
        taxes_rate += pro_rated_taxes_rate(tax)

        result.applied_taxes << applied_tax
      end

      invoice.taxes_amount_cents = applied_taxes_amount_cents.round
      invoice.taxes_rate = taxes_rate.round(5)
      result.invoice = invoice

      result
    rescue ActiveRecord::RecordInvalid => e
      result.record_validation_failure!(record: e.record)
    end

    private

    attr_reader :invoice, :provider_taxes

    def applicable_taxes
      return @applicable_taxes if defined? @applicable_taxes

      output = {}
      provider_taxes.each do |fee_taxes|
        fee_taxes.tax_breakdown.each do |tax|
          key = calculate_key(tax)

          next if output[key]

          output[key] = tax
        end
      end

      @applicable_taxes = output

      @applicable_taxes
    end

    def indexed_fees
      @indexed_fees ||= invoice.fees.each_with_object({}) do |fee, applied_taxes|
        fee.applied_taxes.each do |applied_tax|
          tax = OpenStruct.new(
            name: applied_tax.tax_name,
            rate: applied_tax.tax_rate,
            type: applied_tax.tax_description
          )
          key = calculate_key(tax)

          applied_taxes[key] ||= []
          applied_taxes[key] << fee
        end
      end
    end

    def compute_tax_amount_cents(tax)
      key = calculate_key(tax)

      indexed_fees[key]
        .sum { |fee| fee.sub_total_excluding_taxes_amount_cents * tax.rate.to_f }
    end

    def pro_rated_taxes_rate(tax)
      tax_rate = tax.rate.is_a?(String) ? tax.rate.to_f * 100 : tax.rate

      fees_rate = if invoice.sub_total_excluding_taxes_amount_cents.positive?
        fees_amount_cents(tax).fdiv(invoice.sub_total_excluding_taxes_amount_cents)
      else
        # NOTE: when invoice have a 0 amount. The prorata is on the number of fees
        key = calculate_key(tax)
        indexed_fees[key].count.fdiv(invoice.fees.count)
      end

      fees_rate * tax_rate
    end

    def fees_amount_cents(tax)
      key = calculate_key(tax)

      indexed_fees[key].sum(&:sub_total_excluding_taxes_amount_cents)
    end

    def fetch_provider_taxes_result
<<<<<<< HEAD
      taxes_result = if invoice.finalized?
        Integrations::Aggregator::Taxes::Invoices::CreateService.call(invoice:)
      else
        Integrations::Aggregator::Taxes::Invoices::CreateDraftService.call(invoice:)
=======
      taxes_result = if invoice.advance_charges?
        Integrations::Aggregator::Taxes::Invoices::CreateDraftService.call(invoice:)
      else
        Integrations::Aggregator::Taxes::Invoices::CreateService.call(invoice:)
>>>>>>> 62aaf9b0
      end
      taxes_result.raise_if_error!
    end

    def calculate_key(tax)
      tax_rate = tax.rate.is_a?(String) ? tax.rate.to_f * 100 : tax.rate

      "#{tax.type}-#{tax.name.parameterize(separator: "_")}-#{tax_rate}"
    end
  end
end<|MERGE_RESOLUTION|>--- conflicted
+++ resolved
@@ -116,17 +116,10 @@
     end
 
     def fetch_provider_taxes_result
-<<<<<<< HEAD
-      taxes_result = if invoice.finalized?
-        Integrations::Aggregator::Taxes::Invoices::CreateService.call(invoice:)
-      else
-        Integrations::Aggregator::Taxes::Invoices::CreateDraftService.call(invoice:)
-=======
-      taxes_result = if invoice.advance_charges?
+      taxes_result = if invoice.advance_charges? || !invoice.finalized?
         Integrations::Aggregator::Taxes::Invoices::CreateDraftService.call(invoice:)
       else
         Integrations::Aggregator::Taxes::Invoices::CreateService.call(invoice:)
->>>>>>> 62aaf9b0
       end
       taxes_result.raise_if_error!
     end
