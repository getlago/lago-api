# frozen_string_literal: true

module Customers
  class UpdateService < BaseService
    include Customers::PaymentProviderFinder

    def initialize(customer:, args:)
      @customer = customer
      @args = args

      super
    end

    def call
      return result.not_found_failure!(resource: "customer") unless customer

      unless valid_metadata_count?(metadata: args[:metadata])
        return result.single_validation_failure!(
          field: :metadata,
          error_code: "invalid_count"
        )
      end

      old_payment_provider = customer.payment_provider
      old_provider_customer = customer.provider_customer
      ActiveRecord::Base.transaction do
        billing_configuration = args[:billing_configuration]&.to_h || {}
        shipping_address = args[:shipping_address]&.to_h || {}

        if args.key?(:currency)
          Customers::UpdateCurrencyService
            .call(customer:, currency: args[:currency], customer_update: true)
            .raise_if_error!
        end

        customer.name = args[:name] if args.key?(:name)
        customer.tax_identification_number = args[:tax_identification_number] if args.key?(:tax_identification_number)
        customer.country = args[:country]&.upcase if args.key?(:country)
        customer.address_line1 = args[:address_line1] if args.key?(:address_line1)
        customer.address_line2 = args[:address_line2] if args.key?(:address_line2)
        customer.state = args[:state] if args.key?(:state)
        customer.zipcode = args[:zipcode] if args.key?(:zipcode)
        customer.email = args[:email] if args.key?(:email)
        customer.city = args[:city] if args.key?(:city)
        customer.url = args[:url] if args.key?(:url)
        customer.phone = args[:phone] if args.key?(:phone)
        customer.logo_url = args[:logo_url] if args.key?(:logo_url)
        customer.legal_name = args[:legal_name] if args.key?(:legal_name)
        customer.legal_number = args[:legal_number] if args.key?(:legal_number)
        customer.external_salesforce_id = args[:external_salesforce_id] if args.key?(:external_salesforce_id)
        customer.shipping_address_line1 = shipping_address[:address_line1] if shipping_address.key?(:address_line1)
        customer.shipping_address_line2 = shipping_address[:address_line2] if shipping_address.key?(:address_line2)
        customer.shipping_city = shipping_address[:city] if shipping_address.key?(:city)
        customer.shipping_zipcode = shipping_address[:zipcode] if shipping_address.key?(:zipcode)
        customer.shipping_state = shipping_address[:state] if shipping_address.key?(:state)
        customer.shipping_country = shipping_address[:country]&.upcase if shipping_address.key?(:country)
        customer.firstname = args[:firstname] if args.key?(:firstname)
        customer.lastname = args[:lastname] if args.key?(:lastname)
        customer.customer_type = args[:customer_type] if args.key?(:customer_type)
<<<<<<< HEAD
=======
        customer.account_type = args[:account_type] if args.key?(:account_type)
        customer.exclude_from_dunning_campaign = true if customer.partner_account?
>>>>>>> a36ba88f

        if args.key?(:finalize_zero_amount_invoice)
          customer.finalize_zero_amount_invoice = args[:finalize_zero_amount_invoice]
        end

        assign_premium_attributes(customer, args)

        customer.payment_provider = args[:payment_provider] if args.key?(:payment_provider)
        customer.payment_provider_code = args[:payment_provider_code] if args.key?(:payment_provider_code)
        customer.invoice_footer = args[:invoice_footer] if args.key?(:invoice_footer)

        if billing_configuration.key?(:document_locale)
          customer.document_locale = billing_configuration[:document_locale]
        end
      end

      if License.premium? && args.key?(:invoice_grace_period)
        Customers::UpdateInvoiceGracePeriodService.call(customer:, grace_period: args[:invoice_grace_period])
      end

      if args.key?(:billing_configuration)
        billing = args[:billing_configuration]
        customer.invoice_footer = billing[:invoice_footer] if billing.key?(:invoice_footer)

        if License.premium? && billing.key?(:invoice_grace_period)
          Customers::UpdateInvoiceGracePeriodService.call(customer:, grace_period: billing[:invoice_grace_period])
        end
      end

      if args.key?(:net_payment_term)
        Customers::UpdateInvoicePaymentDueDateService.call(customer:, net_payment_term: args[:net_payment_term])
      end

      # NOTE: external_id and account type are not editable if customer is attached to subscriptions
      if customer.editable?
        customer.external_id = args[:external_id] if args.key?(:external_id)
        customer.account_type = args[:account_type] if args.key?(:account_type)
      end

      if customer.organization.auto_dunning_enabled?
        if args.key?(:applied_dunning_campaign_id)
          customer.applied_dunning_campaign = applied_dunning_campaign
          customer.exclude_from_dunning_campaign = false
        end

        # NOTE: exclude_from_dunning_campaign has higher priority than applied campaign
        if args.key?(:exclude_from_dunning_campaign)
          customer.exclude_from_dunning_campaign = args[:exclude_from_dunning_campaign]
          customer.applied_dunning_campaign = nil if args[:exclude_from_dunning_campaign]
        end
      end

      ActiveRecord::Base.transaction do
        if old_provider_customer && args[:payment_provider].nil? && args[:payment_provider_code].present?
          old_provider_customer.discard!
          customer.payment_provider_code = nil
        end

        if customer.applied_dunning_campaign_id_changed? || customer.exclude_from_dunning_campaign_changed?
          customer.reset_dunning_campaign!
        end

        Customers::ManageInvoiceCustomSectionsService.call(
          customer:,
          skip_invoice_custom_sections: args[:skip_invoice_custom_sections],
          section_ids: args[:applicable_invoice_custom_section_ids]
        ).raise_if_error!

        customer.save!
        customer.reload

        if customer.organization.eu_tax_management
          eu_tax_code = Customers::EuAutoTaxesService.call(customer:)

          args[:tax_codes] ||= []
          args[:tax_codes] = (args[:tax_codes] + [eu_tax_code]).uniq
        end

        if args[:tax_codes]
          taxes_result = Customers::ApplyTaxesService.call(customer:, tax_codes: args[:tax_codes])
          taxes_result.raise_if_error!
        end
        Customers::Metadata::UpdateService.call(customer:, params: args[:metadata]) if args[:metadata]
      end

      # NOTE: if payment provider is updated, we need to create/update the provider customer
      if args.key?(:provider_customer) || args.key?(:payment_provider)
        payment_provider = old_payment_provider || customer.payment_provider
        create_or_update_provider_customer(customer, payment_provider, args[:provider_customer])
      end

      if args.dig(:provider_customer, :provider_customer_id)
        update_result = PaymentProviderCustomers::UpdateService.call(customer)
        update_result.raise_if_error!
      end

      result.customer = customer

      IntegrationCustomers::CreateOrUpdateService.call(
        integration_customers: args[:integration_customers],
        customer: result.customer,
        new_customer: false
      )
      SendWebhookJob.perform_later("customer.updated", customer)
      result
    rescue ActiveRecord::RecordInvalid => e
      result.record_validation_failure!(record: e.record)
    rescue ActiveRecord::RecordNotFound => e
      result.not_found_failure!(resource: e.model.underscore)
    rescue BaseService::FailedResult => e
      e.result
    end

    private

    attr_reader :customer, :args

    def valid_metadata_count?(metadata:)
      return true if metadata.blank?
      return true if metadata.count <= ::Metadata::CustomerMetadata::COUNT_PER_CUSTOMER

      false
    end

    def assign_premium_attributes(customer, args)
      return unless License.premium?

      customer.timezone = args[:timezone] if args.key?(:timezone)
    end

    def create_or_update_provider_customer(customer, payment_provider, billing_configuration = {})
      return if payment_provider.nil?

      handle_provider_customer = customer.payment_provider.present?
      handle_provider_customer ||= (billing_configuration || {})[:provider_customer_id].present?
      handle_provider_customer ||= customer.send(:"#{payment_provider}_customer")&.provider_customer_id.present?
      return unless handle_provider_customer

      PaymentProviders::CreateCustomerFactory.new_instance(
        provider: payment_provider,
        customer:,
        payment_provider_id: payment_provider(customer)&.id,
        params: billing_configuration
      ).call.raise_if_error!

      # NOTE: Create service is modifying an other instance of the provider customer
      customer.reload
    end

    def applied_dunning_campaign
      return customer.applied_dunning_campaign unless args.key?(:applied_dunning_campaign_id)
      return unless args[:applied_dunning_campaign_id]

      DunningCampaign.find(args[:applied_dunning_campaign_id])
    end
  end
end<|MERGE_RESOLUTION|>--- conflicted
+++ resolved
@@ -57,11 +57,7 @@
         customer.firstname = args[:firstname] if args.key?(:firstname)
         customer.lastname = args[:lastname] if args.key?(:lastname)
         customer.customer_type = args[:customer_type] if args.key?(:customer_type)
-<<<<<<< HEAD
-=======
-        customer.account_type = args[:account_type] if args.key?(:account_type)
         customer.exclude_from_dunning_campaign = true if customer.partner_account?
->>>>>>> a36ba88f
 
         if args.key?(:finalize_zero_amount_invoice)
           customer.finalize_zero_amount_invoice = args[:finalize_zero_amount_invoice]
