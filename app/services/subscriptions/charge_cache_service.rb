# frozen_string_literal: true

module Subscriptions
  class ChargeCacheService < CacheService
    CACHE_KEY_VERSION = "1"

    def self.expire_for_subscription(subscription)
      subscription.plan.charges.includes(:filters)
<<<<<<< HEAD
        .find_each { expire_for_subscription_charge(subscription:, charge: it) }
=======
        .find_each { |charge| expire_for_subscription_charge(subscription:, charge:) }
>>>>>>> d994db91
    end

    def self.expire_for_subscription_charge(subscription:, charge:)
      charge.filters.each do |filter|
        expire_cache(subscription:, charge:, charge_filter: filter)
      end

      expire_cache(subscription:, charge:)
    end

    def initialize(subscription:, charge:, charge_filter: nil, expires_in: nil)
      @subscription = subscription
      @charge = charge
      @charge_filter = charge_filter

      super(expires_in:)
    end

    # IMPORTANT
    # when making changes here, please make sure to bump the cache key so old values are immediately invalidated!
    def cache_key
      [
        "charge-usage",
        CACHE_KEY_VERSION,
        charge.id,
        subscription.id,
        charge.updated_at.iso8601,
        charge_filter&.id,
        charge_filter&.updated_at&.iso8601
      ].compact.join("/")
    end

    private

    attr_reader :subscription, :charge, :charge_filter
  end
end<|MERGE_RESOLUTION|>--- conflicted
+++ resolved
@@ -6,11 +6,7 @@
 
     def self.expire_for_subscription(subscription)
       subscription.plan.charges.includes(:filters)
-<<<<<<< HEAD
-        .find_each { expire_for_subscription_charge(subscription:, charge: it) }
-=======
         .find_each { |charge| expire_for_subscription_charge(subscription:, charge:) }
->>>>>>> d994db91
     end
 
     def self.expire_for_subscription_charge(subscription:, charge:)
