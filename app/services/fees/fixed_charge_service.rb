--- conflicted
+++ resolved
@@ -63,10 +63,6 @@
       unit_amount_cents = amount_result.unit_amount * currency.subunit_to_unit
       precise_unit_amount = amount_result.unit_amount
 
-<<<<<<< HEAD
-      # for proration this should be the "full units" - not the prorated units
-      units = amount_result.units
-=======
       units = amount_result.full_units_number
 
       if first_prorated_paid_in_advance_charge_billed_in_prev_subscription?
@@ -80,7 +76,6 @@
           precise_amount_cents = 0 if precise_amount_cents < 0
         end
       end
->>>>>>> 08181dca
 
       if first_prorated_paid_in_advance_charge_billed_in_prev_subscription?
         already_paid_fee = find_already_paid_fee_for_the_fixed_charge(boundaries)
