--- conflicted
+++ resolved
@@ -40,7 +40,6 @@
     delegate :subscription, :customer, to: :event
 
     def create_fee(properties:, group: nil)
-<<<<<<< HEAD
       ActiveRecord::Base.transaction do
         aggregation_result = aggregate(properties:, group:)
 
@@ -54,7 +53,6 @@
           charge:,
           amount_cents: result.amount,
           amount_currency: subscription.plan.amount_currency,
-          taxes_rate: customer.applicable_vat_rate,
           fee_type: :charge,
           invoiceable: charge,
           units: result.units,
@@ -65,39 +63,14 @@
           payment_status: :pending,
           pay_in_advance: true,
         )
-        fee.compute_vat
+
+        taxes_result = Fees::ApplyTaxesService.call(fee:)
+        taxes_result.raise_if_error!
+
         fee.save! unless estimate
 
         fee
       end
-=======
-      aggregation_result = aggregate(properties:, group:)
-      result = apply_charge_model(aggregation_result:, properties:)
-
-      fee = Fee.new(
-        invoice:,
-        subscription: event.subscription,
-        charge:,
-        amount_cents: result.amount,
-        amount_currency: subscription.plan.amount_currency,
-        fee_type: :charge,
-        invoiceable: charge,
-        units: result.units,
-        properties: boundaries,
-        events_count: result.count,
-        group_id: group&.id,
-        pay_in_advance_event_id: event.id,
-        payment_status: :pending,
-        pay_in_advance: true,
-      )
-
-      taxes_result = Fees::ApplyTaxesService.call(fee:)
-      taxes_result.raise_if_error!
-
-      fee.save! unless estimate
-
-      fee
->>>>>>> 02626954
     end
 
     def create_group_properties_fees
