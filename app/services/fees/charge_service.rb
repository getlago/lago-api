--- conflicted
+++ resolved
@@ -134,18 +134,14 @@
                              BillableMetrics::Aggregations::CountService
                            when :max_agg
                              BillableMetrics::Aggregations::MaxService
+                           when :latest_agg
+                             BillableMetrics::Aggregations::LatestService
                            when :sum_agg
-<<<<<<< HEAD
-                             BillableMetrics::Aggregations::SumService
-                           when :latest_agg
-                              BillableMetrics::Aggregations::LatestService
-=======
                              if charge.prorated?
                                BillableMetrics::ProratedAggregations::SumService
                              else
                                BillableMetrics::Aggregations::SumService
                              end
->>>>>>> dc3c006a
                            when :unique_count_agg
                              if charge.prorated?
                                BillableMetrics::ProratedAggregations::UniqueCountService
