# frozen_string_literal: true

module Fees
  class ChargeService < BaseService
<<<<<<< HEAD
    def initialize(invoice:, charge:, subscription:, boundaries:, context: nil, cache_middleware: nil, bypass_aggregation: false, apply_taxes: false, calculate_projected_usage: false)
=======
    def initialize(
      invoice:,
      charge:,
      subscription:,
      boundaries:,
      context: nil,
      cache_middleware: nil,
      bypass_aggregation: false,
      apply_taxes: false,
      with_zero_units_filters: true
    )
>>>>>>> 564a862f
      @invoice = invoice
      @charge = charge
      @subscription = subscription
      @boundaries = boundaries
      @currency = subscription.plan.amount.currency
      @apply_taxes = apply_taxes
<<<<<<< HEAD
      @calculate_projected_usage = calculate_projected_usage

=======
      @with_zero_units_filters = with_zero_units_filters
>>>>>>> 564a862f
      @context = context
      @current_usage = context == :current_usage
      @cache_middleware = cache_middleware || Subscriptions::ChargeCacheMiddleware.new(
        subscription:, charge:, to_datetime: boundaries.charges_to_datetime, cache: false
      )

      # Allow the service to ignore events aggregation
      @bypass_aggregation = bypass_aggregation

      super(nil)
    end

    def call
      return result if !current_usage && already_billed?

      init_fees
      return result if current_usage

      if invoice.nil? || !invoice.progressive_billing?
        init_true_up_fee
      end
      return result unless result.success?

      ActiveRecord::Base.transaction do
        result.fees.reject! { |f| !should_persist_fee?(f, result.fees) }
        next if context == :invoice_preview

        result.fees.each do |fee|
          fee.save!

          next unless invoice&.draft? && fee.true_up_parent_fee.nil? && adjusted_fee(
            charge_filter: fee.charge_filter,
            grouped_by: fee.grouped_by
          )

          adjusted_fee(charge_filter: fee.charge_filter, grouped_by: fee.grouped_by).update!(fee:)
        end
      end

      result
    rescue ActiveRecord::RecordInvalid => e
      result.record_validation_failure!(record: e.record)
    end

    private

<<<<<<< HEAD
    attr_accessor :invoice, :charge, :subscription, :boundaries, :context, :current_usage, :currency, :cache_middleware, :bypass_aggregation, :apply_taxes, :calculate_projected_usage
=======
    attr_accessor :invoice, :charge, :subscription, :boundaries, :context, :current_usage, :currency, :cache_middleware, :bypass_aggregation, :apply_taxes, :with_zero_units_filters
>>>>>>> 564a862f

    delegate :billable_metric, to: :charge
    delegate :organization, to: :subscription
    delegate :plan, to: :subscription

    def init_fees
      result.fees = []

      return init_charge_fees(properties: charge.properties) unless charge.filters.any?

      # NOTE: Create a fee for each filters defined on the charge.
      charge.filters.each do |charge_filter|
        init_charge_fees(properties: charge_filter.properties, charge_filter:)
      end

      # NOTE: Create a fee for events not matching any filters.
      init_charge_fees(properties: charge.properties, charge_filter: ChargeFilter.new(charge:))
    end

    def init_charge_fees(properties:, charge_filter: nil)
      fees = cache_middleware.call(charge_filter:) do
        charge_model_result = apply_aggregation_and_charge_model(properties:, charge_filter:)

        unless charge_model_result.success?
          result.fail_with_error!(charge_model_result.error)
          return []
        end

        charge_model_result.grouped_results.map do |amount_result|
          next if current_usage && charge_filter && amount_result.units.zero? && !with_zero_units_filters

          init_fee(amount_result, properties:, charge_filter:)
        end.compact
      end

      result.fees.concat(fees.compact)
    end

    def init_fee(amount_result, properties:, charge_filter:)
      # NOTE: Build fee for case when there is adjusted fee and units or amount has been adjusted.
      # Base fee creation flow handles case when only name has been adjusted
      if !current_usage && invoice&.draft? && (adjusted = adjusted_fee(
        charge_filter:,
        grouped_by: amount_result.grouped_by
      )) && !adjusted.adjusted_display_name?
        adjustement_result = Fees::InitFromAdjustedChargeFeeService.call(
          adjusted_fee: adjusted,
          boundaries:,
          properties:
        )
        return result.fail_with_error!(adjustement_result.error) unless adjustement_result.success?

        result.fees << adjustement_result.fee
        return
      end

      # Prevent trying to create a fee with negative units or amount.
      if amount_result.units.negative? || amount_result.amount.negative?
        amount_result.amount = amount_result.unit_amount = BigDecimal(0)
        amount_result.full_units_number = amount_result.units = amount_result.total_aggregated_units = BigDecimal(0)
      end

      # NOTE: amount_result should be a BigDecimal, we need to round it
      # to the currency decimals and transform it into currency cents
      if charge.applied_pricing_unit
        pricing_unit_usage = PricingUnitUsage.build_from_fiat_amounts(
          amount: amount_result.amount,
          unit_amount: amount_result.unit_amount,
          applied_pricing_unit: charge.applied_pricing_unit
        )

        amount_cents, precise_amount_cents, unit_amount_cents, precise_unit_amount = pricing_unit_usage
          .to_fiat_currency_cents(currency)
          .values_at(:amount_cents, :precise_amount_cents, :unit_amount_cents, :precise_unit_amount)
      else
        pricing_unit_usage = nil
        rounded_amount = amount_result.amount.round(currency.exponent)
        amount_cents = rounded_amount * currency.subunit_to_unit
        precise_amount_cents = amount_result.amount * currency.subunit_to_unit.to_d
        unit_amount_cents = amount_result.unit_amount * currency.subunit_to_unit
        precise_unit_amount = amount_result.unit_amount
      end

      units = if current_usage && (charge.pay_in_advance? || charge.prorated?)
        amount_result.current_usage_units
      elsif charge.prorated?
        amount_result.full_units_number.nil? ? amount_result.units : amount_result.full_units_number
      else
        amount_result.units
      end

      new_fee = Fee.new(
        invoice:,
        organization_id: organization.id,
        billing_entity_id: subscription.customer.billing_entity_id,
        subscription:,
        charge:,
        amount_cents:,
        precise_amount_cents:,
        amount_currency: currency,
        fee_type: :charge,
        invoiceable_type: "Charge",
        invoiceable: charge,
        units:,
        total_aggregated_units: amount_result.total_aggregated_units || units,
        properties: boundaries.to_h,
        events_count: amount_result.count,
        payment_status: :pending,
        taxes_amount_cents: 0,
        taxes_precise_amount_cents: 0.to_d,
        unit_amount_cents:,
        precise_unit_amount:,
        amount_details: amount_result.amount_details,
        grouped_by: amount_result.grouped_by || {},
        charge_filter_id: charge_filter&.id,
        pricing_unit_usage:
      )

      unless charge.invoiceable?
        new_fee.pay_in_advance = charge.pay_in_advance?
      end

      if (adjusted = adjusted_fee(charge_filter:, grouped_by: amount_result.grouped_by))&.adjusted_display_name?
        new_fee.invoice_display_name = adjusted.invoice_display_name
      end

      if apply_taxes
        taxes_result = Fees::ApplyTaxesService.call(fee: new_fee)
        taxes_result.raise_if_error!
      end

      new_fee
    end

    def should_persist_fee?(fee, fees)
      return true if context == :recurring
      return true if organization.zero_amount_fees_enabled?
      return true if fee.units != 0 || fee.amount_cents != 0 || fee.events_count != 0
      return true if adjusted_fee(charge_filter: fee.charge_filter, grouped_by: fee.grouped_by).present?
      return true if fee.true_up_parent_fee.present?

      fees.any? { |f| f.true_up_parent_fee == fee }
    end

    def adjusted_fee(charge_filter:, grouped_by:)
      @adjusted_fee ||= {}

      key = [
        charge_filter&.id,
        (grouped_by || {}).map do |k, v|
          "#{k}-#{v}"
        end.sort.join("|")
      ].compact.join("|")
      key = "default" if key.blank?

      return @adjusted_fee[key] if @adjusted_fee.key?(key)

      scope = AdjustedFee
        .where(invoice:, subscription:, charge:, charge_filter:, fee_type: :charge)
        .where("(properties->>'charges_from_datetime')::timestamptz = ?", boundaries.charges_from_datetime&.iso8601(3))
        .where("(properties->>'charges_to_datetime')::timestamptz = ?", boundaries.charges_to_datetime&.iso8601(3))

      scope = if grouped_by.present?
        scope.where(grouped_by:)
      else
        scope.where(grouped_by: {})
      end

      @adjusted_fee[key] = scope.first
    end

    def init_true_up_fee
      fee = result.fees.find { |f| f.charge_filter_id.nil? }

      if charge.applied_pricing_unit
        used_amount_cents = result.fees.map(&:pricing_unit_usage).sum(&:amount_cents)
        used_precise_amount_cents = result.fees.map(&:pricing_unit_usage).sum(&:precise_amount_cents)
      else
        used_amount_cents = result.fees.sum(&:amount_cents)
        used_precise_amount_cents = result.fees.sum(&:precise_amount_cents)
      end

      true_up_fee = Fees::CreateTrueUpService.call(fee:, used_amount_cents:, used_precise_amount_cents:).true_up_fee
      result.fees << true_up_fee if true_up_fee
    end

    def apply_aggregation_and_charge_model(properties:, charge_filter: nil)
      aggregation_result = aggregator(charge_filter:).aggregate(options: options(properties))
      return aggregation_result unless aggregation_result.success?

      if billable_metric.recurring?
        persist_recurring_value(aggregation_result.aggregations || [aggregation_result], charge_filter)
      end

      Charges::ChargeModelFactory.new_instance(
        charge:,
        aggregation_result:,
        properties:,
        period_ratio: calculate_period_ratio,
        calculate_projected_usage:
      ).apply
    end

    def options(properties)
      {
        free_units_per_events: properties["free_units_per_events"].to_i,
        free_units_per_total_aggregation: BigDecimal(properties["free_units_per_total_aggregation"] || 0),
        is_current_usage: current_usage,
        is_pay_in_advance: charge.pay_in_advance?
      }
    end

    def already_billed?
      existing_fees = if invoice
        invoice.fees.where(charge_id: charge.id, subscription_id: subscription.id)
      else
        Fee.where(
          charge_id: charge.id,
          subscription_id: subscription.id,
          invoice_id: nil,
          pay_in_advance_event_id: nil
        ).where(
          "(properties->>'charges_from_datetime')::timestamptz = ?", boundaries.charges_from_datetime&.iso8601(3)
        ).where(
          "(properties->>'charges_to_datetime')::timestamptz = ?", boundaries.charges_to_datetime&.iso8601(3)
        )
      end

      return false if existing_fees.blank?

      result.fees = existing_fees
      true
    end

    def aggregator(charge_filter:)
      BillableMetrics::AggregationFactory.new_instance(
        charge:,
        current_usage:,
        subscription:,
        boundaries: {
          from_datetime: boundaries.charges_from_datetime,
          to_datetime: boundaries.charges_to_datetime,
          charges_duration: boundaries.charges_duration
        },
        filters: aggregation_filters(charge_filter:),
        bypass_aggregation:
      )
    end

    def persist_recurring_value(aggregation_results, charge_filter)
      return if current_usage

      # NOTE: Only weighted sum and custom aggregations are setting this value
      return unless aggregation_results.first&.recurring_updated_at

      result.cached_aggregations ||= []

      # NOTE: persist current recurring value for next period
      aggregation_results.each do |aggregation_result|
        result.cached_aggregations << CachedAggregation.find_or_initialize_by(
          organization_id: billable_metric.organization_id,
          external_subscription_id: subscription.external_id,
          charge_id: charge.id,
          charge_filter_id: charge_filter&.id,
          grouped_by: aggregation_result.grouped_by || {},
          timestamp: aggregation_result.recurring_updated_at
        ) do |aggregation|
          aggregation.current_aggregation = aggregation_result.total_aggregated_units || aggregation_result.aggregation
          aggregation.current_amount = aggregation_result.custom_aggregation&.[](:amount)
          aggregation.save!
        end
      end
    end

    def aggregation_filters(charge_filter: nil)
      filters = {}

      model = charge_filter.presence || charge
      filters[:grouped_by] = model.pricing_group_keys if model.pricing_group_keys.present?

      if charge_filter.present?
        result = ChargeFilters::MatchingAndIgnoredService.call(charge:, filter: charge_filter)
        filters[:charge_filter] = charge_filter
        filters[:matching_filters] = result.matching_filters
        filters[:ignored_filters] = result.ignored_filters
      end

      filters
    end

    def calculate_period_ratio
      from_date = boundaries.charges_from_datetime.to_date
      to_date = boundaries.charges_to_datetime.to_date
      current_date = Time.current.to_date

      total_days = (to_date - from_date).to_i + 1

      charges_duration = boundaries.charges_duration || total_days

      return 1.0 if current_date >= to_date
      return 0.0 if current_date < from_date

      days_passed = (current_date - from_date).to_i + 1

      ratio = days_passed.fdiv(charges_duration)
      ratio.clamp(0.0, 1.0)
    end
  end
end<|MERGE_RESOLUTION|>--- conflicted
+++ resolved
@@ -2,9 +2,7 @@
 
 module Fees
   class ChargeService < BaseService
-<<<<<<< HEAD
-    def initialize(invoice:, charge:, subscription:, boundaries:, context: nil, cache_middleware: nil, bypass_aggregation: false, apply_taxes: false, calculate_projected_usage: false)
-=======
+
     def initialize(
       invoice:,
       charge:,
@@ -14,21 +12,17 @@
       cache_middleware: nil,
       bypass_aggregation: false,
       apply_taxes: false,
+      calculate_projected_usage: false,
       with_zero_units_filters: true
     )
->>>>>>> 564a862f
       @invoice = invoice
       @charge = charge
       @subscription = subscription
       @boundaries = boundaries
       @currency = subscription.plan.amount.currency
       @apply_taxes = apply_taxes
-<<<<<<< HEAD
       @calculate_projected_usage = calculate_projected_usage
-
-=======
       @with_zero_units_filters = with_zero_units_filters
->>>>>>> 564a862f
       @context = context
       @current_usage = context == :current_usage
       @cache_middleware = cache_middleware || Subscriptions::ChargeCacheMiddleware.new(
@@ -75,11 +69,7 @@
 
     private
 
-<<<<<<< HEAD
-    attr_accessor :invoice, :charge, :subscription, :boundaries, :context, :current_usage, :currency, :cache_middleware, :bypass_aggregation, :apply_taxes, :calculate_projected_usage
-=======
-    attr_accessor :invoice, :charge, :subscription, :boundaries, :context, :current_usage, :currency, :cache_middleware, :bypass_aggregation, :apply_taxes, :with_zero_units_filters
->>>>>>> 564a862f
+    attr_accessor :invoice, :charge, :subscription, :boundaries, :context, :current_usage, :currency, :cache_middleware, :bypass_aggregation, :apply_taxes, :calculate_projected_usage, :with_zero_units_filters
 
     delegate :billable_metric, to: :charge
     delegate :organization, to: :subscription
