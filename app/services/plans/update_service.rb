# frozen_string_literal: true

module Plans
  class UpdateService < BaseService
    def update(**args)
<<<<<<< HEAD
      plan = result.user.plans.base.find_by(id: args[:id])
      return result.fail!(code: 'not_found') unless plan
=======
      plan = result.user.plans.find_by(id: args[:id])
      return result.not_found_failure!(resource: 'plan') unless plan
>>>>>>> 4a6e1c14

      plan.name = args[:name]
      plan.description = args[:description]

      # NOTE: Only name and description are editable if plan
      #       is attached to subscriptions
      unless plan.attached_to_subscriptions?
        plan.code = args[:code]
        plan.interval = args[:interval].to_sym
        plan.pay_in_advance = args[:pay_in_advance]
        plan.amount_cents = args[:amount_cents]
        plan.amount_currency = args[:amount_currency]
        plan.trial_period = args[:trial_period]
        plan.bill_charges_monthly = args[:interval].to_sym == :yearly ? args[:bill_charges_monthly] || false : nil
      end

      metric_ids = args[:charges].map { |c| c[:billable_metric_id] }.uniq
      if metric_ids.present? && plan.organization.billable_metrics.where(id: metric_ids).count != metric_ids.count
        return result.not_found_failure!(resource: 'billable_metrics')
      end

      ActiveRecord::Base.transaction do
        plan.save!

        process_charges(plan, args[:charges])
      end

      result.plan = plan
      result
    rescue ActiveRecord::RecordInvalid => e
      result.record_validation_failure!(record: e.record)
    end

    def update_from_api(organization:, code:, params:)
<<<<<<< HEAD
      plan = organization.plans.base.find_by(code: code)
      return result.fail!(code: 'not_found', message: 'plan does not exist') unless plan
=======
      plan = organization.plans.find_by(code: code)
      return result.not_found_failure!(resource: 'plan') unless plan
>>>>>>> 4a6e1c14

      plan.name = params[:name] if params.key?(:name)
      plan.description = params[:description] if params.key?(:description)

      unless plan.attached_to_subscriptions?
        plan.code = params[:code] if params.key?(:code)
        plan.interval = params[:interval].to_sym if params.key?(:interval)
        plan.pay_in_advance = params[:pay_in_advance] if params.key?(:pay_in_advance)
        plan.amount_cents = params[:amount_cents] if params.key?(:amount_cents)
        plan.amount_currency = params[:amount_currency] if params.key?(:amount_currency)
        plan.trial_period = params[:trial_period] if params.key?(:trial_period)
        plan.bill_charges_monthly = params[:interval]&.to_sym == :yearly ? params[:bill_charges_monthly] || false : nil
      end

      if params[:charges].present?
        metric_ids = params[:charges].map { |c| c[:billable_metric_id] }.uniq
        if metric_ids.present? && plan.organization.billable_metrics.where(id: metric_ids).count != metric_ids.count
          return result.not_found_failure!(resource: 'plan')
        end
      end

      ActiveRecord::Base.transaction do
        plan.save!

        process_charges(plan, params[:charges] || [])
      end

      result.plan = plan
      result
    rescue ActiveRecord::RecordInvalid => e
      result.record_validation_failure!(record: e.record)
    end

    private

    def create_charge(plan, args)
      plan.charges.create!(
        billable_metric_id: args[:billable_metric_id],
        amount_currency: args[:amount_currency],
        charge_model: args[:charge_model]&.to_sym,
        properties: args[:properties] || {},
      )
    end

    def process_charges(plan, params_charges)
      created_charges_ids = []

      hash_charges = params_charges.map { |c| c.to_h.deep_symbolize_keys }
      hash_charges.each do |payload_charge|
        charge = Charge.find_by(id: payload_charge[:id])

        if charge
          # NOTE: charges cannot be edited if plan is attached to a subscription
          charge.update(payload_charge) unless plan.attached_to_subscriptions?
          next
        end

        created_charge = create_charge(plan, payload_charge)
        created_charges_ids.push(created_charge.id)
      end

      # NOTE: Delete charges that are no more linked to the plan
      sanitize_charges(plan, hash_charges, created_charges_ids)
    end

    def sanitize_charges(plan, args_charges, created_charges_ids)
      args_charges_ids = args_charges.reject { |c| c[:id].nil? }.map { |c| c[:id] }
      charges_ids = plan.charges.pluck(:id) - args_charges_ids - created_charges_ids
      charges_ids.each do |charge_id|
        Charge.find_by(id: charge_id).destroy!
      end
    end
  end
end<|MERGE_RESOLUTION|>--- conflicted
+++ resolved
@@ -3,13 +3,8 @@
 module Plans
   class UpdateService < BaseService
     def update(**args)
-<<<<<<< HEAD
       plan = result.user.plans.base.find_by(id: args[:id])
-      return result.fail!(code: 'not_found') unless plan
-=======
-      plan = result.user.plans.find_by(id: args[:id])
       return result.not_found_failure!(resource: 'plan') unless plan
->>>>>>> 4a6e1c14
 
       plan.name = args[:name]
       plan.description = args[:description]
@@ -44,13 +39,8 @@
     end
 
     def update_from_api(organization:, code:, params:)
-<<<<<<< HEAD
       plan = organization.plans.base.find_by(code: code)
-      return result.fail!(code: 'not_found', message: 'plan does not exist') unless plan
-=======
-      plan = organization.plans.find_by(code: code)
       return result.not_found_failure!(resource: 'plan') unless plan
->>>>>>> 4a6e1c14
 
       plan.name = params[:name] if params.key?(:name)
       plan.description = params[:description] if params.key?(:description)
