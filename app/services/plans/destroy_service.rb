# frozen_string_literal: true

module Plans
  class DestroyService < BaseService
    def destroy(id)
<<<<<<< HEAD
      plan = result.user.plans.base.find_by(id: id)
      return result.fail!(code: 'not_found') unless plan

      unless plan.deletable?
        return result.fail!(
          code: 'forbidden',
          message: 'Plan is attached to active subscriptions',
        )
      end
=======
      plan = result.user.plans.find_by(id: id)
      return result.not_found_failure!(resource: 'plan') unless plan
      return result.not_allowed_failure!(code: 'attached_to_an_active_subscription') unless plan.deletable?
>>>>>>> 4a6e1c14

      plan.destroy!

      result.plan = plan
      result
    end

    def destroy_from_api(organization:, code:)
<<<<<<< HEAD
      plan = organization.plans.base.find_by(code: code)
      return result.fail!(code: 'not_found', message: 'plan does not exist') unless plan

      unless plan.deletable?
        return result.fail!(
          code: 'forbidden',
          message: 'plan is attached to an active subscriptions',
          )
      end
=======
      plan = organization.plans.find_by(code: code)
      return result.not_found_failure!(resource: 'plan') unless plan
      return result.not_allowed_failure!(code: 'attached_to_an_active_subscription') unless plan.deletable?
>>>>>>> 4a6e1c14

      plan.destroy!

      result.plan = plan
      result
    end
  end
end<|MERGE_RESOLUTION|>--- conflicted
+++ resolved
@@ -3,21 +3,9 @@
 module Plans
   class DestroyService < BaseService
     def destroy(id)
-<<<<<<< HEAD
       plan = result.user.plans.base.find_by(id: id)
-      return result.fail!(code: 'not_found') unless plan
-
-      unless plan.deletable?
-        return result.fail!(
-          code: 'forbidden',
-          message: 'Plan is attached to active subscriptions',
-        )
-      end
-=======
-      plan = result.user.plans.find_by(id: id)
       return result.not_found_failure!(resource: 'plan') unless plan
       return result.not_allowed_failure!(code: 'attached_to_an_active_subscription') unless plan.deletable?
->>>>>>> 4a6e1c14
 
       plan.destroy!
 
@@ -26,21 +14,9 @@
     end
 
     def destroy_from_api(organization:, code:)
-<<<<<<< HEAD
       plan = organization.plans.base.find_by(code: code)
-      return result.fail!(code: 'not_found', message: 'plan does not exist') unless plan
-
-      unless plan.deletable?
-        return result.fail!(
-          code: 'forbidden',
-          message: 'plan is attached to an active subscriptions',
-          )
-      end
-=======
-      plan = organization.plans.find_by(code: code)
       return result.not_found_failure!(resource: 'plan') unless plan
       return result.not_allowed_failure!(code: 'attached_to_an_active_subscription') unless plan.deletable?
->>>>>>> 4a6e1c14
 
       plan.destroy!
 
