--- conflicted
+++ resolved
@@ -45,9 +45,6 @@
         event.save!
 
         result.event = event
-<<<<<<< HEAD
-        handle_quantified_event if should_handle_quantified_event?
-=======
 
         if should_handle_quantified_event?
           # For unique count if repeated event got ingested, we want to store this event but prevent further processing
@@ -55,7 +52,6 @@
 
           handle_quantified_event
         end
->>>>>>> 82347e99
       end
 
       if non_invoiceable_charges.any?
