--- conflicted
+++ resolved
@@ -96,10 +96,6 @@
       end
     end
 
-<<<<<<< HEAD
-    def quantified_event_service
-      @quantified_event_service ||= QuantifiedEvents::CreateOrUpdateService.new(result.event)
-=======
     def subscriptions(organization:, customer:, params:, timestamp:)
       return @subscriptions if defined? @subscriptions
 
@@ -115,9 +111,8 @@
         .order(started_at: :desc)
     end
 
-    def persisted_event_service
-      @persisted_event_service ||= PersistedEvents::CreateOrUpdateService.new(result.event)
->>>>>>> 02626954
+    def quantified_event_service
+      @quantified_event_service ||= QuantifiedEvents::CreateOrUpdateService.new(result.event)
     end
 
     def should_handle_quantified_event?
