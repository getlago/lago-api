# frozen_string_literal: true

module AppliedCoupons
  class CreateService < BaseService
    def create(**args)
      @customer = Customer.find_by(
        id: args[:customer_id],
        organization_id: args[:organization_id],
      )

      @coupon = Coupon.active.find_by(
        id: args[:coupon_id],
        organization_id: args[:organization_id],
      )

      process_creation(
        amount_cents: args[:amount_cents] || coupon&.amount_cents,
        amount_currency: args[:amount_currency] || coupon&.amount_currency,
        percentage_rate: args[:percentage_rate] || coupon&.percentage_rate,
        frequency: args[:frequency] || coupon&.frequency,
        frequency_duration: args[:frequency_duration] || coupon&.frequency_duration,
      )
    end

    def create_from_api(organization:, args:)
      @customer = Customer.find_by(
        external_id: args[:external_customer_id],
        organization_id: organization.id,
      )

      @coupon = Coupon.active.find_by(
        code: args[:coupon_code],
        organization_id: organization.id,
      )

      process_creation(
        amount_cents: args[:amount_cents] || coupon&.amount_cents,
        amount_currency: args[:amount_currency] || coupon&.amount_currency,
        percentage_rate: args[:percentage_rate] || coupon&.percentage_rate,
        frequency: args[:frequency] || coupon&.frequency,
        frequency_duration: args[:frequency_duration] || coupon&.frequency_duration,
      )
    end

    private

    attr_reader :customer, :coupon

    def check_preconditions
      return result.not_found_failure!(resource: 'customer') unless customer
      return result.not_found_failure!(resource: 'coupon') unless coupon
      return unless coupon_already_applied?

      result.single_validation_failure!(
        field: 'coupon',
        error_code: 'coupon_already_applied',
      )
    end

<<<<<<< HEAD
    def process_creation(applied_coupon_attributes)
      check_preconditions(amount_currency: applied_coupon_attributes[:amount_currency])
=======
    def process_creation(amount_cents:, amount_currency:)
      check_preconditions
>>>>>>> 9e0c19aa
      return result if result.error

      applied_coupon = AppliedCoupon.new(
        customer: customer,
        coupon: coupon,
        amount_cents: applied_coupon_attributes[:amount_cents],
        amount_currency: applied_coupon_attributes[:amount_currency],
        percentage_rate: applied_coupon_attributes[:percentage_rate],
        frequency: applied_coupon_attributes[:frequency],
        frequency_duration: applied_coupon_attributes[:frequency_duration],
      )

      ActiveRecord::Base.transaction do
        currency_result = Customers::UpdateService.new(nil).update_currency(
          customer: customer,
          currency: amount_currency,
        )
        return currency_result unless currency_result.success?

        applied_coupon.save!
      end

      result.applied_coupon = applied_coupon
      track_applied_coupon_created(result.applied_coupon)
      result
    rescue ActiveRecord::RecordInvalid => e
      result.record_validation_failure!(record: e.record)
    end

    def coupon_already_applied?
      customer.applied_coupons.active.exists?
    end

    def track_applied_coupon_created(applied_coupon)
      SegmentTrackJob.perform_later(
        membership_id: CurrentContext.membership,
        event: 'applied_coupon_created',
        properties: {
          customer_id: applied_coupon.customer.id,
          coupon_code: applied_coupon.coupon.code,
          coupon_name: applied_coupon.coupon.name,
          organization_id: applied_coupon.coupon.organization_id,
        },
      )
    end
  end
end<|MERGE_RESOLUTION|>--- conflicted
+++ resolved
@@ -57,13 +57,8 @@
       )
     end
 
-<<<<<<< HEAD
     def process_creation(applied_coupon_attributes)
-      check_preconditions(amount_currency: applied_coupon_attributes[:amount_currency])
-=======
-    def process_creation(amount_cents:, amount_currency:)
       check_preconditions
->>>>>>> 9e0c19aa
       return result if result.error
 
       applied_coupon = AppliedCoupon.new(
