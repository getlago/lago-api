--- conflicted
+++ resolved
@@ -21,8 +21,6 @@
 
     def matching_billable_metric?
       matching_billable_metric&.recurring_count_agg? || matching_billable_metric&.unique_count_agg?
-<<<<<<< HEAD
-=======
     end
 
     def process_event?
@@ -35,7 +33,6 @@
         external_id: event.properties[matching_billable_metric.field_name],
         external_subscription_id: subscription.external_id,
       ).where(removed_at: nil).none?
->>>>>>> 82347e99
     end
 
     private
